import { pgTable, text, serial, integer, timestamp, boolean, numeric, jsonb, vector, index } from "drizzle-orm/pg-core";
import { relations } from "drizzle-orm";
import { createInsertSchema, createSelectSchema } from "drizzle-zod";
import { z } from "zod";

export const users = pgTable("users", {
  id: serial("id").primaryKey(),
  username: text("username").unique().notNull(),
  password: text("password").notNull(),
  fullName: text("full_name"),
  email: text("email"),
  bio: text("bio"),
  phone: text("phone"),
  role: text("role", { enum: ["admin", "reviewer", "content_reviewer", "media_reviewer", "optimizer", "youtuber"] }).notNull(),
  avatarUrl: text("avatar_url"),
  maxAssignedVideos: integer("max_assigned_videos").default(10), // Número máximo de videos que puede tener asignados simultáneamente, por defecto 10
  maxMonthlyVideos: integer("max_monthly_videos").default(50), // Número máximo de videos que puede subir por mes (valor global por defecto), por defecto 50
  createdAt: timestamp("created_at").defaultNow(),
  updatedAt: timestamp("updated_at").defaultNow(),
  lastLoginAt: timestamp("last_login_at"),
});

export type User = typeof users.$inferSelect;
export type InsertUser = typeof users.$inferInsert;

export const insertUserSchema = createInsertSchema(users);
export const selectUserSchema = createSelectSchema(users);

export const projects = pgTable("projects", {
  id: serial("id").primaryKey(),
  name: text("name").notNull(),
  prefix: text("prefix"),
  current_number: integer("current_number").default(0),
  description: text("description"),
  createdAt: timestamp("created_at").defaultNow()
});

export type Project = typeof projects.$inferSelect;
export type InsertProject = typeof projects.$inferInsert;

export const insertProjectSchema = createInsertSchema(projects).extend({
  name: z.string().min(1, "El nombre es requerido"),
  prefix: z.string().nullable().optional(),
  description: z.string().nullable().optional(),
  current_number: z.number().optional(),
});

export const selectProjectSchema = createSelectSchema(projects);

export const projectAccess = pgTable("project_access", {
  id: serial("id").primaryKey(),
  userId: integer("user_id")
    .notNull()
    .references(() => users.id, { onDelete: "cascade" }),
  projectId: integer("project_id")
    .notNull()
    .references(() => projects.id, { onDelete: "cascade" }),
  createdAt: timestamp("created_at").defaultNow(),
});

export type ProjectAccess = typeof projectAccess.$inferSelect;
export type InsertProjectAccess = typeof projectAccess.$inferInsert;

export const insertProjectAccessSchema = createInsertSchema(projectAccess);
export const selectProjectAccessSchema = createSelectSchema(projectAccess);

// This has to be equal to the 'status' attribute, this is only used for other code
export const VIDEO_STATUSES_ARRAY: readonly [string, ...string[]] = ['available', 'content_corrections', 'content_review', 'upload_media', 'media_corrections', 'media_review', 'final_review', 'completed'];

export const videos = pgTable("videos", {
  id: serial("id").primaryKey(),
  projectId: integer("project_id")
    .notNull()
    .references(() => projects.id, { onDelete: "cascade" }),
  title: text("title").notNull(),
  description: text("description"),
  status: text("status", { enum: ['available', 'content_corrections', 'content_review', 'upload_media', 'media_corrections', 'media_review', 'final_review', 'completed'] }).notNull().default('available'),
  youtubeUrl: text("youtube_url"),
  createdBy: integer("created_by").references(() => users.id),
  tags: text("tags"),
  seriesNumber: text("series_number"),
  createdAt: timestamp("created_at").defaultNow(),
  updatedAt: timestamp("updated_at").defaultNow(),

  optimizedTitle: text("optimized_title"),
  optimizedDescription: text("optimized_description"),
  optimizedBy: integer("optimized_by").references(() => users.id),

  contentReviewedBy: integer("content_reviewed_by").references(() => users.id),
  contentLastReviewedAt: timestamp("content_last_reviewed_at"),
  contentReviewComments: text("content_review_comments").array(),

  contentUploadedBy: integer("content_uploaded_by").references(() => users.id),
  videoUrl: text("video_url"),
  thumbnailUrl: text("thumbnail_url"),

  mediaReviewedBy: integer("media_reviewed_by").references(() => users.id),
  mediaLastReviewedAt: timestamp("media_last_reviewed_at"),
  mediaReviewComments: text("media_review_comments").array(),
  mediaVideoNeedsCorrection: boolean("media_video_needs_correction"),
  mediaThumbnailNeedsCorrection: boolean("media_thumbnail_needs_correction"),

  publishedAt: timestamp("published_at"),

  // Campos para la papelera
  isDeleted: boolean("is_deleted").default(false),
  deletedAt: timestamp("deleted_at"),
  deletedBy: integer("deleted_by").references(() => users.id)
}, (table) => {
  return {
    statusIdx: index("videos_status_idx").on(table.status),
    createdAtIdx: index("videos_created_at_idx").on(table.createdAt),
    updatedAtIdx: index("videos_updated_at_idx").on(table.updatedAt),
    titleIdx: index("videos_title_idx").on(table.title),
    projectIdx: index("videos_project_id_idx").on(table.projectId)
  };
});

export type Video = typeof videos.$inferSelect
export type VideoStatus = Video['status']
export type InsertVideo = typeof videos.$inferInsert;

export const insertVideoSchema = createInsertSchema(videos);
export const selectVideoSchema = createSelectSchema(videos);

export const youtubeChannels = pgTable("youtube_channels", {
  id: serial("id").primaryKey(),
  channelId: text("channel_id").notNull().unique(),
  name: text("name").notNull(),
  url: text("url").notNull(),
  thumbnailUrl: text("thumbnail_url"),
  description: text("description"),
  subscriberCount: integer("subscriber_count"),
  videoCount: integer("video_count").notNull(),
  lastVideoFetch: timestamp("last_video_fetch"),
  lastAnalysis: timestamp("last_analysis"),
  active: boolean("active").default(true),
  createdAt: timestamp("created_at").defaultNow(),
  updatedAt: timestamp("updated_at").defaultNow(),
});

export type YoutubeChannel = typeof youtubeChannels.$inferSelect;

// Tabla para configurar las tarifas por acción según el rol
export const actionRates = pgTable("action_rates", {
  id: serial("id").primaryKey(),
  actionType: text("action_type", {
    enum: [
      "content_optimization",
      "content_review",
      "upload_media",
      "media_review",
      "video_creation"
    ]
  }).notNull(),
  roleId: text("role_id", {
    enum: ["admin", "reviewer", "content_reviewer", "media_reviewer", "optimizer", "youtuber"]
  }).notNull(),
  rate: numeric("rate").notNull(),
  projectId: integer("project_id").references(() => projects.id),
  isActive: boolean("is_active").default(true),
  createdAt: timestamp("created_at").defaultNow(),
  updatedAt: timestamp("updated_at").defaultNow(),
});

export const youtubeVideos = pgTable("youtube_videos", {
  id: serial("id").primaryKey(),
  youtubeId: text("youtube_id").notNull().unique(),
  channelId: text("channel_id").notNull().references(() => youtubeChannels.channelId, { onDelete: "cascade" }),
  title: text("title").notNull(),
  description: text("description"),
  publishedAt: timestamp("published_at"),
  thumbnailUrl: text("thumbnail_url"),
  viewCount: integer("view_count"),
  likeCount: integer("like_count"),
  commentCount: integer("comment_count"),
  duration: text("duration"),
  tags: text("tags").array(),
  sentToOptimize: boolean("sent_to_optimize").default(false),
  sentToOptimizeAt: timestamp("sent_to_optimize_at"),
  sentToOptimizeProjectId: integer("sent_to_optimize_project_id")
    .references(() => projects.id),
  createdAt: timestamp("created_at").defaultNow(),
  updatedAt: timestamp("updated_at").defaultNow(),
  embedding: vector("vector", { dimensions: 1536 }),
  isEvergreen: boolean("is_evergreen"),
<<<<<<< HEAD
  confidence: numeric("confidence"),
  analyzedAt: timestamp("analyzed_at"),
  reason: text("reason"),
=======
  evergreenConfidence: numeric("evergreen_confidence")
}, (table) => {
  return {
    publishedAtIdx: index("youtube_videos_published_at_idx").on(table.publishedAt),
    viewCountIdx: index("youtube_videos_view_count_idx").on(table.viewCount),
    likeCountIdx: index("youtube_videos_like_count_idx").on(table.likeCount),
    channelIdx: index("youtube_videos_channel_id_idx").on(table.channelId),
    titleIdx: index("youtube_videos_title_idx").on(table.title)
  };
>>>>>>> 349b6b4e
});

export type YoutubeVideo = typeof youtubeVideos.$inferSelect
export type InsertYoutubeVideo = typeof youtubeVideos.$inferInsert
// Tabla para registrar las acciones realizadas por los usuarios
export const userActions = pgTable("user_actions", {
  id: serial("id").primaryKey(),
  userId: integer("user_id")
    .notNull()
    .references(() => users.id, { onDelete: "cascade" }),
  actionType: text("action_type", {
    enum: [
      "content_optimization",
      "content_review",
      "upload_media",
      "media_review",
      "video_creation"
    ]
  }).notNull(),
  videoId: integer("video_id")
    .references(() => videos.id, { onDelete: "cascade" }),
  projectId: integer("project_id")
    .references(() => projects.id),
  rateApplied: numeric("rate_applied"),
  isPaid: boolean("is_paid").default(false),
  paymentDate: timestamp("payment_date"),
  paymentReference: text("payment_reference"),
  createdAt: timestamp("created_at").defaultNow(),
});

// Tabla para registrar los pagos a los usuarios
export const payments = pgTable("payments", {
  id: serial("id").primaryKey(),
  userId: integer("user_id")
    .notNull()
    .references(() => users.id, { onDelete: "cascade" }),
  amount: numeric("amount").notNull(),
  paymentDate: timestamp("payment_date").notNull(),
  reference: text("reference"),
  notes: text("notes"),
  createdAt: timestamp("created_at").defaultNow(),
});

export type ActionRate = typeof actionRates.$inferSelect;
export type InsertActionRate = typeof actionRates.$inferInsert;

export type UserAction = typeof userActions.$inferSelect;
export type InsertUserAction = typeof userActions.$inferInsert;

export type Payment = typeof payments.$inferSelect;
export type InsertPayment = typeof payments.$inferInsert;

export const insertActionRateSchema = createInsertSchema(actionRates);
export const selectActionRateSchema = createSelectSchema(actionRates);

export const insertUserActionSchema = createInsertSchema(userActions);
export const selectUserActionSchema = createSelectSchema(userActions);

export const insertPaymentSchema = createInsertSchema(payments);
export const selectPaymentSchema = createSelectSchema(payments);

// Tabla para notificaciones
export const notifications = pgTable("notifications", {
  id: serial("id").primaryKey(),
  userId: integer("user_id")
    .references(() => users.id, { onDelete: "cascade" })
    .notNull(),
  title: text("title").notNull(),
  message: text("message").notNull(),
  type: text("type", {
    enum: ["info", "success", "warning", "error", "system"]
  }).notNull().default("info"),
  isRead: boolean("is_read").default(false),
  isArchived: boolean("is_archived").default(false),
  actionUrl: text("action_url"),
  actionLabel: text("action_label"),
  relatedEntityType: text("related_entity_type"),
  relatedEntityId: integer("related_entity_id"),
  createdAt: timestamp("created_at").defaultNow(),
  createdBy: integer("created_by").references(() => users.id)
});

// Tabla para configuración de notificaciones por usuario
export const notificationSettings = pgTable("notification_settings", {
  id: serial("id").primaryKey(),
  userId: integer("user_id")
    .references(() => users.id, { onDelete: "cascade" })
    .notNull(),
  emailEnabled: boolean("email_enabled").default(true),
  pushEnabled: boolean("push_enabled").default(true),
  inAppEnabled: boolean("in_app_enabled").default(true),
  // Tipos específicos de notificaciones que el usuario puede configurar
  contentChangesEnabled: boolean("content_changes_enabled").default(true),
  assignmentsEnabled: boolean("assignments_enabled").default(true),
  mentionsEnabled: boolean("mentions_enabled").default(true),
  statusChangesEnabled: boolean("status_changes_enabled").default(true),
  systemMessagesEnabled: boolean("system_messages_enabled").default(true),
  updatedAt: timestamp("updated_at").defaultNow()
});

export type Notification = typeof notifications.$inferSelect;
export type InsertNotification = typeof notifications.$inferInsert;

export type NotificationSetting = typeof notificationSettings.$inferSelect;
export type InsertNotificationSetting = typeof notificationSettings.$inferInsert;

export const insertNotificationSchema = createInsertSchema(notifications);
export const selectNotificationSchema = createSelectSchema(notifications);

export const insertNotificationSettingSchema = createInsertSchema(notificationSettings);
export const selectNotificationSettingSchema = createSelectSchema(notificationSettings);


// Tabla training title examples 

export const trainingTitleExamples = pgTable("training_title_examples", {
  id: serial("id").primaryKey(),
  title: text("title").notNull(),
  youtubeId: text("youtube_id").references(() => youtubeVideos.youtubeId, { onDelete: "cascade" }), 
  isEvergreen: boolean("is_evergreen").default(false),
  createdAt: timestamp("created_at").defaultNow(),
  updatedAt: timestamp("updated_at").defaultNow(),
  createdBy: integer("created_by").references(() => users.id).notNull(),
  vectorProcessed: boolean("vector_processed").default(false),
  confidence: numeric("confidence"),
  embedding: vector("embedding", { dimensions: 1536 }),
  category: text("category")
})

export type TrainingTitleExample = typeof trainingTitleExamples.$inferSelect;
export type InsertTrainingTitleExample = typeof trainingTitleExamples.$inferInsert;

// Tabla para almacenar empresas con enlaces de afiliación
export const affiliateCompanies = pgTable("affiliate_companies", {
  id: serial("id").primaryKey(),
  name: text("name").notNull().unique(),
  description: text("description"),
  logo_url: text("logo_url"),
  affiliate_url: text("affiliate_url").notNull(),
  keywords: text("keywords").array(),  // Palabras clave adicionales para detectar menciones
  active: boolean("active").default(true),
  created_at: timestamp("created_at").defaultNow(),
  updated_at: timestamp("updated_at").defaultNow(),
});

// Tabla para registrar detecciones de afiliados en videos
export const videoAffiliateMatches = pgTable("video_affiliate_matches", {
  id: serial("id").primaryKey(),
  video_id: integer("video_id").notNull().references(() => videos.id, { onDelete: "cascade" }),
  company_id: integer("company_id").notNull().references(() => affiliateCompanies.id, { onDelete: "cascade" }),
  notified: boolean("notified").default(false),
  included_by_youtuber: boolean("included_by_youtuber").default(false),
  created_at: timestamp("created_at").defaultNow(),
  updated_at: timestamp("updated_at").defaultNow(),
}, (table) => {
  return {
    videoIdx: index("video_affiliate_matches_video_id_idx").on(table.video_id),
    companyIdx: index("video_affiliate_matches_company_id_idx").on(table.company_id),
  };
});

export type VideoAffiliateMatch = typeof videoAffiliateMatches.$inferSelect;
export type InsertVideoAffiliateMatch = typeof videoAffiliateMatches.$inferInsert;


// Definición de relaciones para videoAffiliateMatches
export const videoAffiliateMatchRelations = relations(videoAffiliateMatches, ({ one }) => ({
  video: one(videos, {
    fields: [videoAffiliateMatches.video_id],
    references: [videos.id],
  }),
  company: one(affiliateCompanies, {
    fields: [videoAffiliateMatches.company_id],
    references: [affiliateCompanies.id],
  }),
}));

// Definición de relaciones para affiliateCompanies
export const affiliateCompanyRelations = relations(affiliateCompanies, ({ many }) => ({
  matches: many(videoAffiliateMatches),
}));

// Tipos para empresas afiliadas y coincidencias de afiliados
export type AffiliateCompany = typeof affiliateCompanies.$inferSelect;
export type InsertAffiliateCompany = typeof affiliateCompanies.$inferInsert;

// Tabla para configurar límites mensuales específicos por mes y usuario
export const monthlyVideoLimits = pgTable("monthly_video_limits", {
  id: serial("id").primaryKey(),
  userId: integer("user_id")
    .notNull()
    .references(() => users.id, { onDelete: "cascade" }),
  year: integer("year").notNull(),
  month: integer("month").notNull(),  // 1-12 para representar el mes
  maxVideos: integer("max_videos").notNull(),
  createdAt: timestamp("created_at").defaultNow(),
  updatedAt: timestamp("updated_at").defaultNow(),
  createdBy: integer("created_by").references(() => users.id),
});

// Relaciones para monthlyVideoLimits
export const monthlyVideoLimitsRelations = relations(monthlyVideoLimits, ({ one }) => ({
  user: one(users, {
    fields: [monthlyVideoLimits.userId],
    references: [users.id],
  }),
  creator: one(users, {
    fields: [monthlyVideoLimits.createdBy],
    references: [users.id],
  }),
}));

// Tipos para límites mensuales
export type MonthlyVideoLimit = typeof monthlyVideoLimits.$inferSelect;
export type InsertMonthlyVideoLimit = typeof monthlyVideoLimits.$inferInsert;

export const insertMonthlyVideoLimitSchema = createInsertSchema(monthlyVideoLimits);
export const selectMonthlyVideoLimitSchema = createSelectSchema(monthlyVideoLimits);


// Tabla para registrar sesiones de usuario
export const userSessions = pgTable("user_sessions", {
  id: serial("id").primaryKey(),
  userId: integer("user_id")
    .notNull()
    .references(() => users.id, { onDelete: "cascade" }),
  startedAt: timestamp("started_at").notNull().defaultNow(),
  endedAt: timestamp("ended_at"),
  lastActivityAt: timestamp("last_activity_at").notNull().defaultNow(),
  duration: integer("duration"), // duración en segundos
  ipAddress: text("ip_address"),
  userAgent: text("user_agent"),
  isActive: boolean("is_active").default(true),
});

export type UserSession = typeof userSessions.$inferSelect;
export type InsertUserSession = typeof userSessions.$inferInsert;

export const insertUserSessionSchema = createInsertSchema(userSessions);
export const selectUserSessionSchema = createSelectSchema(userSessions);

// Relaciones para userSessions
export const userSessionsRelations = relations(userSessions, ({ one }) => ({
  user: one(users, {
    fields: [userSessions.userId],
    references: [users.id],
  }),
}));<|MERGE_RESOLUTION|>--- conflicted
+++ resolved
@@ -184,12 +184,9 @@
   updatedAt: timestamp("updated_at").defaultNow(),
   embedding: vector("vector", { dimensions: 1536 }),
   isEvergreen: boolean("is_evergreen"),
-<<<<<<< HEAD
   confidence: numeric("confidence"),
   analyzedAt: timestamp("analyzed_at"),
   reason: text("reason"),
-=======
-  evergreenConfidence: numeric("evergreen_confidence")
 }, (table) => {
   return {
     publishedAtIdx: index("youtube_videos_published_at_idx").on(table.publishedAt),
@@ -198,7 +195,6 @@
     channelIdx: index("youtube_videos_channel_id_idx").on(table.channelId),
     titleIdx: index("youtube_videos_title_idx").on(table.title)
   };
->>>>>>> 349b6b4e
 });
 
 export type YoutubeVideo = typeof youtubeVideos.$inferSelect
