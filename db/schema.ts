import { pgTable, text, serial, integer, timestamp, boolean, numeric } from "drizzle-orm/pg-core";
import { createInsertSchema, createSelectSchema } from "drizzle-zod";
import { z } from "zod";

export const users = pgTable("users", {
  id: serial("id").primaryKey(),
  username: text("username").unique().notNull(),
  password: text("password").notNull(),
  fullName: text("full_name"),
  email: text("email"),
  bio: text("bio"),
  phone: text("phone"),
  role: text("role", { enum: ["admin", "reviewer", "content_reviewer", "media_reviewer", "optimizer", "youtuber"] }).notNull(),
  avatarUrl: text("avatar_url"),
  createdAt: timestamp("created_at").defaultNow(),
  updatedAt: timestamp("updated_at").defaultNow(),
});

export type User = typeof users.$inferSelect;
export type InsertUser = typeof users.$inferInsert;

export const insertUserSchema = createInsertSchema(users);
export const selectUserSchema = createSelectSchema(users);

export const projects = pgTable("projects", {
  id: serial("id").primaryKey(),
  name: text("name").notNull(),
  prefix: text("prefix"),
  current_number: integer("current_number").default(0),
  description: text("description"),
  createdAt: timestamp("created_at").defaultNow()
});

export type Project = typeof projects.$inferSelect;
export type InsertProject = typeof projects.$inferInsert;

export const insertProjectSchema = createInsertSchema(projects).extend({
  name: z.string().min(1, "El nombre es requerido"),
  prefix: z.string().nullable().optional(),
  description: z.string().nullable().optional(),
  current_number: z.number().optional(),
});

export const selectProjectSchema = createSelectSchema(projects);

export const projectAccess = pgTable("project_access", {
  id: serial("id").primaryKey(),
  userId: integer("user_id")
    .notNull()
    .references(() => users.id, { onDelete: "cascade" }),
  projectId: integer("project_id")
    .notNull()
    .references(() => projects.id, { onDelete: "cascade" }),
  createdAt: timestamp("created_at").defaultNow(),
});

export type ProjectAccess = typeof projectAccess.$inferSelect;
export type InsertProjectAccess = typeof projectAccess.$inferInsert;

export const insertProjectAccessSchema = createInsertSchema(projectAccess);
export const selectProjectAccessSchema = createSelectSchema(projectAccess);

// This has to be equal to the 'status' attribute, this is only used for other code
export const VIDEO_STATUSES_ARRAY: readonly [string, ...string[]] = ['available', 'content_corrections', 'content_review', 'upload_media', 'media_corrections', 'media_review', 'final_review', 'completed'];

export const videos = pgTable("videos", {
  id: serial("id").primaryKey(),
  projectId: integer("project_id")
    .notNull()
    .references(() => projects.id, { onDelete: "cascade" }),
  title: text("title").notNull(),
  description: text("description"),
  status: text("status", { enum: ['available', 'content_corrections', 'content_review', 'upload_media', 'media_corrections', 'media_review', 'final_review', 'completed'] }).notNull().default('available'),
  youtubeUrl: text("youtube_url"),
  createdBy: integer("created_by").references(() => users.id),
  tags: text("tags"),
  seriesNumber: text("series_number"),
  createdAt: timestamp("created_at").defaultNow(),
  updatedAt: timestamp("updated_at").defaultNow(),
  
  optimizedTitle: text("optimized_title"),
  optimizedDescription: text("optimized_description"),
  optimizedBy: integer("optimized_by").references(() => users.id),
  
  contentReviewedBy: integer("content_reviewed_by").references(() => users.id),
  contentLastReviewedAt: timestamp("content_last_reviewed_at"),
  contentReviewComments: text("content_review_comments").array(),

  contentUploadedBy: integer("content_uploaded_by").references(() => users.id),
  videoUrl: text("video_url"),
  thumbnailUrl: text("thumbnail_url"),

  mediaReviewedBy: integer("media_reviewed_by").references(() => users.id),
  mediaLastReviewedAt: timestamp("media_last_reviewed_at"),
  mediaReviewComments: text("media_review_comments").array(),
  mediaVideoNeedsCorrection: boolean("media_video_needs_correction"),
  mediaThumbnailNeedsCorrection: boolean("media_thumbnail_needs_correction"),
  
  publishedAt: timestamp("published_at")
});

export type Video = typeof videos.$inferSelect
export type VideoStatus = Video['status']
export type InsertVideo = typeof videos.$inferInsert;

export const insertVideoSchema = createInsertSchema(videos);
export const selectVideoSchema = createSelectSchema(videos);

export const youtube_channels = pgTable("youtube_channels", {
  id: serial("id").primaryKey(),
  channelId: text("channel_id").notNull().unique(),
  name: text("name").notNull(),
  url: text("url").notNull(),
  thumbnailUrl: text("thumbnail_url"),
  description: text("description"),
  subscriberCount: integer("subscriber_count"),
  videoCount: integer("video_count"),
  lastVideoFetch: timestamp("last_video_fetch"),
  lastAnalysis: timestamp("last_analysis"),
  active: boolean("active").default(true),
  createdAt: timestamp("created_at").defaultNow(),
  updatedAt: timestamp("updated_at").defaultNow(),
});


<<<<<<< HEAD
export const youtube_videos = pgTable("youtube_videos", {
  id: serial("id").primaryKey(),
  videoId: text("video_id").notNull().unique(),
  channelId: text("channel_id").notNull(),
  title: text("title").notNull(),
  description: text("description"),
  publishedAt: timestamp("published_at"),
  thumbnailUrl: text("thumbnail_url"),
  viewCount: integer("view_count"),
  likeCount: integer("like_count"),
  commentCount: integer("comment_count"),
  duration: text("duration"),
  tags: text("tags").array(),
  analyzed: boolean("analyzed").default(false),
  // analysisData: jsonb("analysis_data"),
  sentToOptimize: boolean("sent_to_optimize").default(false),
  sentToOptimizeAt: timestamp("sent_to_optimize_at"),
  sentToOptimizeProjectId: integer("sent_to_optimize_project_id")
    .references(() => projects.id),
=======
// Tabla para configurar las tarifas por acción según el rol
export const actionRates = pgTable("action_rates", {
  id: serial("id").primaryKey(),
  actionType: text("action_type", { 
    enum: [
      "content_optimization", 
      "content_review", 
      "upload_media", 
      "media_review", 
      "video_creation"
    ] 
  }).notNull(),
  roleId: text("role_id", { 
    enum: ["content_reviewer", "media_reviewer", "optimizer", "youtuber"] 
  }).notNull(),
  rate: numeric("rate").notNull(),
  projectId: integer("project_id").references(() => projects.id),
  isActive: boolean("is_active").default(true),
>>>>>>> 5813041c
  createdAt: timestamp("created_at").defaultNow(),
  updatedAt: timestamp("updated_at").defaultNow(),
});

<<<<<<< HEAD
export type YoutubeVideo = typeof youtube_videos.$inferSelect
export type InsertYoutubeVideo = typeof youtube_videos.$inferInsert
=======
// Tabla para registrar las acciones realizadas por los usuarios
export const userActions = pgTable("user_actions", {
  id: serial("id").primaryKey(),
  userId: integer("user_id")
    .notNull()
    .references(() => users.id, { onDelete: "cascade" }),
  actionType: text("action_type", { 
    enum: [
      "content_optimization", 
      "content_review", 
      "upload_media", 
      "media_review", 
      "video_creation"
    ] 
  }).notNull(),
  videoId: integer("video_id")
    .references(() => videos.id, { onDelete: "cascade" }),
  projectId: integer("project_id")
    .references(() => projects.id),
  rateApplied: numeric("rate_applied"),
  isPaid: boolean("is_paid").default(false),
  paymentDate: timestamp("payment_date"),
  paymentReference: text("payment_reference"),
  createdAt: timestamp("created_at").defaultNow(),
});

// Tabla para registrar los pagos a los usuarios
export const payments = pgTable("payments", {
  id: serial("id").primaryKey(),
  userId: integer("user_id")
    .notNull()
    .references(() => users.id, { onDelete: "cascade" }),
  amount: numeric("amount").notNull(),
  paymentDate: timestamp("payment_date").notNull(),
  reference: text("reference"),
  notes: text("notes"),
  createdAt: timestamp("created_at").defaultNow(),
});

export type ActionRate = typeof actionRates.$inferSelect;
export type InsertActionRate = typeof actionRates.$inferInsert;

export type UserAction = typeof userActions.$inferSelect;
export type InsertUserAction = typeof userActions.$inferInsert;

export type Payment = typeof payments.$inferSelect;
export type InsertPayment = typeof payments.$inferInsert;

export const insertActionRateSchema = createInsertSchema(actionRates);
export const selectActionRateSchema = createSelectSchema(actionRates);

export const insertUserActionSchema = createInsertSchema(userActions);
export const selectUserActionSchema = createSelectSchema(userActions);

export const insertPaymentSchema = createInsertSchema(payments);
export const selectPaymentSchema = createSelectSchema(payments);

export const insertProjectAccessSchema = createInsertSchema(projectAccess);
export const selectProjectAccessSchema = createSelectSchema(projectAccess);
>>>>>>> 5813041c
<|MERGE_RESOLUTION|>--- conflicted
+++ resolved
@@ -118,32 +118,9 @@
   lastVideoFetch: timestamp("last_video_fetch"),
   lastAnalysis: timestamp("last_analysis"),
   active: boolean("active").default(true),
-  createdAt: timestamp("created_at").defaultNow(),
-  updatedAt: timestamp("updated_at").defaultNow(),
-});
-
-
-<<<<<<< HEAD
-export const youtube_videos = pgTable("youtube_videos", {
-  id: serial("id").primaryKey(),
-  videoId: text("video_id").notNull().unique(),
-  channelId: text("channel_id").notNull(),
-  title: text("title").notNull(),
-  description: text("description"),
-  publishedAt: timestamp("published_at"),
-  thumbnailUrl: text("thumbnail_url"),
-  viewCount: integer("view_count"),
-  likeCount: integer("like_count"),
-  commentCount: integer("comment_count"),
-  duration: text("duration"),
-  tags: text("tags").array(),
-  analyzed: boolean("analyzed").default(false),
-  // analysisData: jsonb("analysis_data"),
-  sentToOptimize: boolean("sent_to_optimize").default(false),
-  sentToOptimizeAt: timestamp("sent_to_optimize_at"),
-  sentToOptimizeProjectId: integer("sent_to_optimize_project_id")
-    .references(() => projects.id),
-=======
+   createdAt: timestamp("created_at").defaultNow(),
+    updatedAt: timestamp("updated_at").defaultNow(),
+  });
 // Tabla para configurar las tarifas por acción según el rol
 export const actionRates = pgTable("action_rates", {
   id: serial("id").primaryKey(),
@@ -162,15 +139,36 @@
   rate: numeric("rate").notNull(),
   projectId: integer("project_id").references(() => projects.id),
   isActive: boolean("is_active").default(true),
->>>>>>> 5813041c
-  createdAt: timestamp("created_at").defaultNow(),
-  updatedAt: timestamp("updated_at").defaultNow(),
-});
-
-<<<<<<< HEAD
+  createdAt: timestamp("created_at").defaultNow(),
+  updatedAt: timestamp("updated_at").defaultNow(),
+});
+
+
+export const youtube_videos = pgTable("youtube_videos", {
+  id: serial("id").primaryKey(),
+  videoId: text("video_id").notNull().unique(),
+  channelId: text("channel_id").notNull(),
+  title: text("title").notNull(),
+  description: text("description"),
+  publishedAt: timestamp("published_at"),
+  thumbnailUrl: text("thumbnail_url"),
+  viewCount: integer("view_count"),
+  likeCount: integer("like_count"),
+  commentCount: integer("comment_count"),
+  duration: text("duration"),
+  tags: text("tags").array(),
+  analyzed: boolean("analyzed").default(false),
+  // analysisData: jsonb("analysis_data"),
+  sentToOptimize: boolean("sent_to_optimize").default(false),
+  sentToOptimizeAt: timestamp("sent_to_optimize_at"),
+  sentToOptimizeProjectId: integer("sent_to_optimize_project_id")
+    .references(() => projects.id),
+  createdAt: timestamp("created_at").defaultNow(),
+  updatedAt: timestamp("updated_at").defaultNow(),
+});
+
 export type YoutubeVideo = typeof youtube_videos.$inferSelect
 export type InsertYoutubeVideo = typeof youtube_videos.$inferInsert
-=======
 // Tabla para registrar las acciones realizadas por los usuarios
 export const userActions = pgTable("user_actions", {
   id: serial("id").primaryKey(),
@@ -227,7 +225,3 @@
 
 export const insertPaymentSchema = createInsertSchema(payments);
 export const selectPaymentSchema = createSelectSchema(payments);
-
-export const insertProjectAccessSchema = createInsertSchema(projectAccess);
-export const selectProjectAccessSchema = createSelectSchema(projectAccess);
->>>>>>> 5813041c
