import axios from 'axios';

// Crear una instancia personalizada de Axios
const axiosInstance = axios.create({
  baseURL: '/',
  withCredentials: true,
});

<<<<<<< HEAD
// Función para obtener el token CSRF del meta tag
function getCsrfToken() {
  return document.querySelector('meta[name="csrf-token"]')?.getAttribute('content') || '';
}

// Agregar un interceptor para incluir el token CSRF en todas las solicitudes que modifican datos
axiosInstance.interceptors.request.use(
  (config) => {
    // Verificar si el método es una operación de mutación (POST, PUT, DELETE, PATCH)
    const mutationMethods = ['post', 'put', 'delete', 'patch'];
    if (config.method && mutationMethods.includes(config.method.toLowerCase())) {
      // Agregar el token CSRF al encabezado
      config.headers['X-CSRF-Token'] = getCsrfToken();
    }
    return config;
  },
  (error) => {
    return Promise.reject(error);
  }
);

// Interceptor para manejar errores de respuesta
axiosInstance.interceptors.response.use(
  (response) => response,
  (error) => {
    // Manejar errores específicos
    if (error.response) {
      // Si es un error de CSRF (código 403 con mensaje específico)
      if (error.response.status === 403 && 
          error.response.data && 
          typeof error.response.data === 'string' && 
          error.response.data.includes('CSRF')) {
        console.error('Error de validación CSRF. Recargando token...');
        
        // Aquí podríamos recargar el token si es necesario
        // Y luego reintentar la solicitud
      }
    }
    return Promise.reject(error);
  }
);

// Función para obtener/actualizar el token CSRF
export async function refreshCsrfToken() {
  try {
    const response = await axios.get('/api/csrf-token');
    const token = response.data.csrfToken;
    
    // Actualizar el meta tag
    let metaTag = document.querySelector('meta[name="csrf-token"]');
    if (!metaTag) {
      metaTag = document.createElement('meta');
      metaTag.setAttribute('name', 'csrf-token');
      document.head.appendChild(metaTag);
    }
    metaTag.setAttribute('content', token);
    
    return token;
  } catch (error) {
    console.error('Error al obtener el token CSRF:', error);
    return null;
  }
}

// Exportar la instancia personalizada como valor por defecto
export default axiosInstance;

// También exportar una versión de axios original sin modificar (por si es necesario)
export { axios as axiosOriginal };
=======
// Usaremos localStorage para mantener el token CSRF persistente entre refrescos de página
// y también en memoria para acceso más rápido
let csrfToken: string | null = localStorage.getItem('csrfToken');

/**
 * Función para actualizar el token CSRF de forma proactiva
 * Esta función se puede llamar antes de operaciones importantes o cuando se detecta un error de CSRF
 * @param forceRefresh Si es true, siempre se solicitará un nuevo token aunque ya exista uno
 */
export const refreshCSRFToken = async (forceRefresh: boolean = false): Promise<string> => {
  try {
    // Si ya tenemos un token y no se solicita forzar la actualización, lo devolvemos directamente
    if (csrfToken && !forceRefresh) {
      return csrfToken;
    }
    
    // Solicitar un nuevo token al servidor
    const response = await axios.get('/api/csrf-token', { 
      withCredentials: true,
      headers: {
        'Cache-Control': 'no-cache, no-store, must-revalidate',
        'Pragma': 'no-cache',
        'Expires': '0'
      }
    });
    
    const newToken = response.data.csrfToken;
    
    // Actualizar el token en memoria y localStorage
    csrfToken = newToken;
    localStorage.setItem('csrfToken', newToken);
    
    // Actualizar el meta tag si existe
    const metaTag = document.querySelector('meta[name="csrf-token"]');
    if (metaTag) {
      metaTag.setAttribute('content', newToken);
    } else {
      // Crear el meta tag si no existe
      const newMetaTag = document.createElement('meta');
      newMetaTag.name = 'csrf-token';
      newMetaTag.content = newToken;
      document.head.appendChild(newMetaTag);
    }
    
    console.log('CSRF Token actualizado correctamente');
    return newToken;
  } catch (error) {
    console.error('Error al actualizar el token CSRF:', error);
    throw error;
  }
};

// Interceptor para añadir el token CSRF en todas las peticiones
api.interceptors.request.use(async (config) => {
  // Intentamos obtener el token primero de localStorage para persistencia entre sesiones
  let token = localStorage.getItem('csrfToken');
  
  // Si tenemos token en localStorage, lo actualizamos en memoria
  if (token) {
    csrfToken = token;
  } else {
    // Si no hay token en localStorage, intentamos obtenerlo de memoria
    token = csrfToken;
  }
  
  // Si aún no tenemos token, intentamos obtenerlo del meta tag
  if (!token) {
    token = document.querySelector('meta[name="csrf-token"]')?.getAttribute('content') || null;
    // Guardar el token en memoria y localStorage si existe
    if (token) {
      csrfToken = token;
      localStorage.setItem('csrfToken', token);
    }
  }
  
  // Solicitar un nuevo token para métodos no seguros (mutaciones)
  const nonSafeMethods = ['post', 'put', 'patch', 'delete'];
  if (config.method && nonSafeMethods.includes(config.method.toLowerCase())) {
    try {
      // Para operaciones importantes siempre obtenemos un token fresco
      token = await refreshCSRFToken(!token); // Solo forzar si no hay token
    } catch (error) {
      console.error('No se pudo obtener un token CSRF fresco:', error);
      // Si hay error pero tenemos un token antiguo, lo usamos como fallback
      if (!token) {
        console.warn('Usando token CSRF antiguo como fallback');
      }
    }
  }
  
  // Establecer el token en los headers si existe
  if (token) {
    config.headers['X-CSRF-Token'] = token;
  }
  
  // Añadir timestamp para evitar caching en endpoints críticos
  if (config.url?.includes('/api/csrf-token') || config.url?.includes('/api/login') || config.url?.includes('/api/user')) {
    const timestamp = new Date().getTime();
    config.params = { ...config.params, _t: timestamp };
  }
  
  return config;
});

// Interceptor para manejar respuestas y errores CSRF
api.interceptors.response.use(
  (response) => {
    // Si la respuesta contiene un nuevo token CSRF, actualizarlo
    const newCsrfToken = response.headers['x-csrf-token'];
    if (newCsrfToken) {
      csrfToken = newCsrfToken;
      localStorage.setItem('csrfToken', newCsrfToken);
      
      // Actualizar el meta tag si existe
      const metaTag = document.querySelector('meta[name="csrf-token"]');
      if (metaTag) {
        metaTag.setAttribute('content', newCsrfToken);
      }
    }
    
    return response;
  },
  async (error) => {
    const originalRequest = error.config;
    
    // Si no hay configuración o ya hemos intentado 2 veces, rechazar
    if (!originalRequest || originalRequest._retryCount >= 2) {
      return Promise.reject(error);
    }
    
    // Inicializar contador de reintentos
    if (originalRequest._retryCount === undefined) {
      originalRequest._retryCount = 0;
    }
    
    // Detectar si es un error relacionado con CSRF o autenticación
    const isCsrfError = error.response && 
      (error.response.status === 403 || error.response.status === 419) && 
      (error.response.data?.message?.toLowerCase().includes('csrf') || 
       error.response.data?.message?.toLowerCase().includes('token'));
    
    // Detectar si es un error de sesión expirada
    const isSessionExpired = error.response && 
      error.response.status === 401 && 
      (error.response.data?.message?.toLowerCase().includes('sesión') || 
       error.response.data?.message?.toLowerCase().includes('autenticado') ||
       error.response.data?.message?.toLowerCase().includes('expirada'));
    
    // Si es un error de CSRF o sesión expirada, intentar recuperación
    if ((isCsrfError || isSessionExpired) && originalRequest._retryCount < 2) {
      originalRequest._retryCount++;
      
      try {
        // Forzar un nuevo token CSRF
        const newToken = await refreshCSRFToken(true);
        
        // Actualizar el token en la solicitud original
        originalRequest.headers['X-CSRF-Token'] = newToken;
        
        // Añadir un timestamp para evitar caché
        const timestamp = new Date().getTime();
        originalRequest.params = { ...originalRequest.params, _t: timestamp };
        
        console.log(`Reintentando petición (intento ${originalRequest._retryCount}/2) con nuevo token CSRF`);
        
        // Reintentar la solicitud
        return api(originalRequest);
      } catch (refreshError) {
        console.error('Error al refrescar token CSRF para reintento:', refreshError);
        return Promise.reject(error);
      }
    }
    
    // Para otros errores, procesarlos según su tipo
    if (error.response) {
      // El servidor respondió con un código de estado fuera del rango 2xx
      console.warn(`Error ${error.response.status} en petición a ${originalRequest?.url}:`, 
        error.response.data?.message || 'Sin mensaje específico');
      
      // Si es un error 401 no tratado, podría ser una sesión expirada
      if (error.response.status === 401 && !isSessionExpired && originalRequest._retryCount < 1) {
        console.warn('Detectada posible sesión expirada, intentando refrescar token...');
        originalRequest._retryCount++;
        
        try {
          await refreshCSRFToken(true);
          return api(originalRequest);
        } catch (e) {
          console.error('Error al intentar recuperar sesión:', e);
        }
      }
    } else if (error.request) {
      // La petición fue hecha pero no se recibió respuesta
      console.error('No se recibió respuesta del servidor:', error.request);
    } else {
      // Error al configurar la petición
      console.error('Error al configurar la petición:', error.message);
    }
    
    return Promise.reject(error);
  }
);

export default api;
>>>>>>> e4730a37
<|MERGE_RESOLUTION|>--- conflicted
+++ resolved
@@ -1,82 +1,12 @@
 import axios from 'axios';
 
 // Crear una instancia personalizada de Axios
-const axiosInstance = axios.create({
+const api = axios.create({
   baseURL: '/',
   withCredentials: true,
 });
 
-<<<<<<< HEAD
-// Función para obtener el token CSRF del meta tag
-function getCsrfToken() {
-  return document.querySelector('meta[name="csrf-token"]')?.getAttribute('content') || '';
-}
-
-// Agregar un interceptor para incluir el token CSRF en todas las solicitudes que modifican datos
-axiosInstance.interceptors.request.use(
-  (config) => {
-    // Verificar si el método es una operación de mutación (POST, PUT, DELETE, PATCH)
-    const mutationMethods = ['post', 'put', 'delete', 'patch'];
-    if (config.method && mutationMethods.includes(config.method.toLowerCase())) {
-      // Agregar el token CSRF al encabezado
-      config.headers['X-CSRF-Token'] = getCsrfToken();
-    }
-    return config;
-  },
-  (error) => {
-    return Promise.reject(error);
-  }
-);
-
-// Interceptor para manejar errores de respuesta
-axiosInstance.interceptors.response.use(
-  (response) => response,
-  (error) => {
-    // Manejar errores específicos
-    if (error.response) {
-      // Si es un error de CSRF (código 403 con mensaje específico)
-      if (error.response.status === 403 && 
-          error.response.data && 
-          typeof error.response.data === 'string' && 
-          error.response.data.includes('CSRF')) {
-        console.error('Error de validación CSRF. Recargando token...');
-        
-        // Aquí podríamos recargar el token si es necesario
-        // Y luego reintentar la solicitud
-      }
-    }
-    return Promise.reject(error);
-  }
-);
-
-// Función para obtener/actualizar el token CSRF
-export async function refreshCsrfToken() {
-  try {
-    const response = await axios.get('/api/csrf-token');
-    const token = response.data.csrfToken;
-    
-    // Actualizar el meta tag
-    let metaTag = document.querySelector('meta[name="csrf-token"]');
-    if (!metaTag) {
-      metaTag = document.createElement('meta');
-      metaTag.setAttribute('name', 'csrf-token');
-      document.head.appendChild(metaTag);
-    }
-    metaTag.setAttribute('content', token);
-    
-    return token;
-  } catch (error) {
-    console.error('Error al obtener el token CSRF:', error);
-    return null;
-  }
-}
-
-// Exportar la instancia personalizada como valor por defecto
-export default axiosInstance;
-
-// También exportar una versión de axios original sin modificar (por si es necesario)
-export { axios as axiosOriginal };
-=======
+
 // Usaremos localStorage para mantener el token CSRF persistente entre refrescos de página
 // y también en memoria para acceso más rápido
 let csrfToken: string | null = localStorage.getItem('csrfToken');
@@ -280,5 +210,5 @@
   }
 );
 
-export default api;
->>>>>>> e4730a37
+
+export default api;