<<<<<<< HEAD
import { BarChart, Home, Languages, Leaf, Menu, Settings, Video } from "lucide-react";
=======
import { BarChart, Home, Languages, Menu, Settings, Video, Shield } from "lucide-react";
>>>>>>> 5813041c
import { cn } from "@/lib/utils";
import { Link, useLocation } from "wouter";
import { Sheet, SheetContent, SheetTrigger } from "@/components/ui/sheet";
import { Button } from "@/components/ui/button";
import { useState } from "react";
import { useUser } from "@/hooks/use-user";
import { Tooltip, TooltipContent, TooltipProvider, TooltipTrigger } from "@/components/ui/tooltip";
import { AnimatedLogo } from "./AnimatedLogo";
import { LogoWithBlink } from "./LogoWithBlink";

interface SidebarProps {
  className?: string;
}

export function Sidebar({ className }: SidebarProps) {
  const [location] = useLocation();
  const [isOpen, setIsOpen] = useState(false);
  const { user } = useUser()

  const isAdmin = user?.role === 'admin';

  const menuItems = [
    { icon: Home, label: "Dashboard", path: "/", tooltip: "Panel principal" },
    { icon: Video, label: "Videos", path: "/videos", tooltip: "Gestión de videos" },
    { icon: Leaf, label: "Titulin", path: "/titulin" },
    { icon: Languages, label: "Traductor", path: "/traductor", tooltip: "Traductor de videos" },
    ...(isAdmin ? [
      { icon: Shield, label: "Administración", path: "/admin", tooltip: "Panel de administración" }
    ] : []),
  ];

  const isActiveRoute = (path: string) => {
    if (path === '/') {
      return location === path;
    }
    return location.startsWith(path);
  };

  // Navigation Links with optional tooltips for desktop
  const NavLinks = ({ showTooltips = false }: { showTooltips?: boolean }) => (
    <nav className="flex md:items-center gap-2 flex-col md:flex-row">
      {menuItems.map((item) => {
        const isActive = isActiveRoute(item.path);
        const NavLink = (
          <Link
            key={item.label}
            href={item.path}
            onClick={() => setIsOpen(false)}
            className={cn(
              "flex items-center gap-2 rounded-md px-3 py-2 md:py-1.5 text-sm font-medium transition-all w-full md:w-auto",
              isActive
                ? "bg-primary/10 dark:bg-primary/20 text-primary shadow-sm border-l-4 border-primary md:border-l-0 md:border-b-4 md:pb-[6px] md:rounded-none md:px-3"
                : "text-muted-foreground hover:bg-accent hover:text-accent-foreground hover:border-l-4 hover:border-primary/40 md:hover:border-l-0 md:hover:border-b-4 md:hover:rounded-none md:hover:pb-[6px]"
            )}
          >
            <item.icon className={cn(
              "h-4 w-4 transition-transform",
              isActive ? "text-primary" : "text-muted-foreground"
            )} />
            <span className={cn(
              "text-sm transition-colors",
              isActive ? "font-medium text-foreground" : "text-muted-foreground"
            )}>
              {item.label}
            </span>
          </Link>
        );

        // Wrap in tooltip if needed
        if (showTooltips) {
          return (
            <TooltipProvider key={item.path}>
              <Tooltip delayDuration={300}>
                <TooltipTrigger asChild>
                  {NavLink}
                </TooltipTrigger>
                <TooltipContent side="bottom">
                  <p>{item.tooltip}</p>
                </TooltipContent>
              </Tooltip>
            </TooltipProvider>
          );
        }

        return NavLink;
      })}
    </nav>
  );

  return (
    <div className={cn(
      "flex-1 border-b md:border-b-0",
      className
    )}>
      <div className="flex h-14 items-center px-4 gap-4">
        <Link 
          href="/" 
          className="flex items-center gap-2 hover:opacity-80 transition-all"
        >
          <LogoWithBlink iconSize={5} />
          <div className="flex flex-col">
            <span className="font-bold text-sm bg-gradient-to-r from-primary to-primary/70 bg-clip-text text-transparent">
              PetraPanel
            </span>
            <span className="text-[10px] -mt-0.5 text-muted-foreground/80">Video Studio</span>
          </div>
        </Link>

        {/* Desktop version */}
        <div className="hidden md:block">
          <NavLinks showTooltips={true} />
        </div>

        {/* Mobile menu */}
        <div className="md:hidden ml-auto">
          <Sheet open={isOpen} onOpenChange={setIsOpen}>
            <SheetTrigger asChild>
              <Button 
                variant="ghost" 
                size="icon" 
                className="h-9 w-9 border rounded-md hover:bg-accent"
              >
                <Menu className="h-5 w-5" />
              </Button>
            </SheetTrigger>
            <SheetContent side="left" className="w-[280px] p-0">
              <div className="flex flex-col h-full">
                <div className="flex items-center p-4 border-b bg-muted/30">
                  <div className="flex items-center gap-2">
                    <LogoWithBlink iconSize={5} />
                    <div className="flex flex-col">
                      <span className="font-bold text-sm bg-gradient-to-r from-primary to-primary/70 bg-clip-text text-transparent">
                        PetraPanel
                      </span>
                      <span className="text-[10px] -mt-0.5 text-muted-foreground/80">Video Studio</span>
                    </div>
                  </div>
                </div>
                <div className="flex-1 p-4">
                  <NavLinks />
                </div>
                <div className="p-4 border-t bg-muted/30 text-xs text-center text-muted-foreground">
                  <p>PetraPanel v1.0</p>
                </div>
              </div>
            </SheetContent>
          </Sheet>
        </div>
      </div>
    </div>
  );
}<|MERGE_RESOLUTION|>--- conflicted
+++ resolved
@@ -1,8 +1,4 @@
-<<<<<<< HEAD
-import { BarChart, Home, Languages, Leaf, Menu, Settings, Video } from "lucide-react";
-=======
-import { BarChart, Home, Languages, Menu, Settings, Video, Shield } from "lucide-react";
->>>>>>> 5813041c
+import { BarChart, Home, Languages, Leaf, Menu, Settings, Video, Shield } from "lucide-react";
 import { cn } from "@/lib/utils";
 import { Link, useLocation } from "wouter";
 import { Sheet, SheetContent, SheetTrigger } from "@/components/ui/sheet";
