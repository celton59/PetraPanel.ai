<<<<<<< HEAD
import React from 'react';
import { Avatar, AvatarImage, AvatarFallback } from '@/components/ui/avatar';
import { useUser } from '@/hooks/use-user';
import { cn } from '@/lib/utils';
import { AffiliateStatusIndicator } from './AffiliateBadge';
import { useVideoAffiliates } from '@/hooks/useVideoAffiliates';
import { User } from '@db/schema';

const ROLE_COLORS: Record<User['role'], string> = {
  admin: 'border-purple-200 bg-purple-50 text-purple-900 dark:border-purple-800 dark:bg-purple-950 dark:text-purple-200',
    content_reviewer: 'border-blue-200 bg-blue-50 text-blue-900 dark:border-blue-800 dark:bg-blue-950 dark:text-blue-200',
  media_reviewer: 'border-yellow-200 bg-yellow-50 text-yellow-900 dark:border-yellow-800 dark:bg-yellow-950 dark:text-yellow-200',
  optimizer: 'border-green-200 bg-green-50 text-green-900 dark:border-green-800 dark:bg-green-950 dark:text-green-200',
  youtuber: 'border-green-200 bg-green-50 text-green-900 dark:border-green-800 dark:bg-green-950 dark:text-green-200',
  reviewer: 'border-cyan-200 bg-cyan-50 text-cyan-900 dark:border-cyan-800 dark:bg-cyan-950 dark:text-cyan-200',
};

const ROLE_LABELS: Record<User['role'], string> = {
  admin: 'Administrador',
  content_reviewer: 'Revisor de contenido',
  media_reviewer: 'Revisor de multimedia',
  optimizer: 'Optimizador',
  youtuber: 'Youtuber',
  reviewer: 'Revisor',
};

// Interfaces
=======
import { UserBadges } from './UserBadges';
import { ApiVideo } from '@/hooks/useVideos';

>>>>>>> 054c2839
interface VideoBadgesProps {
  video: ApiVideo;
  compact?: boolean;
}

/**
 * Componente que muestra badges de usuarios asignados al video
 * Este componente ya NO incluye los badges de afiliados, que ahora 
 * se muestran de forma independiente para mayor claridad
 */
export function VideoBadges({ video, compact = false }: VideoBadgesProps) {
  return (
<<<<<<< HEAD
    <div className={cn("flex items-center gap-2 mt-2", className)}>
      {/* Usuario asignado */}
      {video.assignedToUser && (
        <div className={cn(
          "flex items-center gap-1.5 rounded-full px-2 py-0.5 text-xs border",
          ROLE_COLORS[video.assignedToUser.role as User['role']],
          compact ? "leading-3" : ""
        )}>
          <Avatar className={compact ? "h-4 w-4" : "h-5 w-5"}>
            <AvatarImage
              src={video.assignedToUser.avatarUrl || "/default-avatar.svg"}
              alt={video.assignedToUser.name || "Usuario"}
            />
            <AvatarFallback className="text-[10px]">
              {(video.assignedToUser.name || "U").charAt(0)}
            </AvatarFallback>
          </Avatar>
          <span className="text-xs whitespace-nowrap overflow-hidden text-ellipsis max-w-[100px]">
            {video.assignedToUser.name || "Usuario"}
          </span>
          {!compact && (
            <span className="text-[10px] opacity-80">
              {ROLE_LABELS[video.assignedToUser.role as User['role']]}
            </span>
          )}
        </div>
      )}
      
      {/* Indicador de afiliados pendientes */}
      {pendingAffiliates > 0 && (
        <AffiliateStatusIndicator
          pendingCount={pendingAffiliates}
          isCompact={compact}
        />
      )}
=======
    <div className="flex flex-wrap gap-2">
      {/* Badges de usuarios asignados */}
      <UserBadges video={video} compact={compact} />
>>>>>>> 054c2839
    </div>
  );
}<|MERGE_RESOLUTION|>--- conflicted
+++ resolved
@@ -1,36 +1,8 @@
-<<<<<<< HEAD
 import React from 'react';
-import { Avatar, AvatarImage, AvatarFallback } from '@/components/ui/avatar';
-import { useUser } from '@/hooks/use-user';
-import { cn } from '@/lib/utils';
-import { AffiliateStatusIndicator } from './AffiliateBadge';
-import { useVideoAffiliates } from '@/hooks/useVideoAffiliates';
-import { User } from '@db/schema';
-
-const ROLE_COLORS: Record<User['role'], string> = {
-  admin: 'border-purple-200 bg-purple-50 text-purple-900 dark:border-purple-800 dark:bg-purple-950 dark:text-purple-200',
-    content_reviewer: 'border-blue-200 bg-blue-50 text-blue-900 dark:border-blue-800 dark:bg-blue-950 dark:text-blue-200',
-  media_reviewer: 'border-yellow-200 bg-yellow-50 text-yellow-900 dark:border-yellow-800 dark:bg-yellow-950 dark:text-yellow-200',
-  optimizer: 'border-green-200 bg-green-50 text-green-900 dark:border-green-800 dark:bg-green-950 dark:text-green-200',
-  youtuber: 'border-green-200 bg-green-50 text-green-900 dark:border-green-800 dark:bg-green-950 dark:text-green-200',
-  reviewer: 'border-cyan-200 bg-cyan-50 text-cyan-900 dark:border-cyan-800 dark:bg-cyan-950 dark:text-cyan-200',
-};
-
-const ROLE_LABELS: Record<User['role'], string> = {
-  admin: 'Administrador',
-  content_reviewer: 'Revisor de contenido',
-  media_reviewer: 'Revisor de multimedia',
-  optimizer: 'Optimizador',
-  youtuber: 'Youtuber',
-  reviewer: 'Revisor',
-};
-
-// Interfaces
-=======
 import { UserBadges } from './UserBadges';
 import { ApiVideo } from '@/hooks/useVideos';
-
->>>>>>> 054c2839
+  
+// Interfaces
 interface VideoBadgesProps {
   video: ApiVideo;
   compact?: boolean;
@@ -43,47 +15,9 @@
  */
 export function VideoBadges({ video, compact = false }: VideoBadgesProps) {
   return (
-<<<<<<< HEAD
-    <div className={cn("flex items-center gap-2 mt-2", className)}>
-      {/* Usuario asignado */}
-      {video.assignedToUser && (
-        <div className={cn(
-          "flex items-center gap-1.5 rounded-full px-2 py-0.5 text-xs border",
-          ROLE_COLORS[video.assignedToUser.role as User['role']],
-          compact ? "leading-3" : ""
-        )}>
-          <Avatar className={compact ? "h-4 w-4" : "h-5 w-5"}>
-            <AvatarImage
-              src={video.assignedToUser.avatarUrl || "/default-avatar.svg"}
-              alt={video.assignedToUser.name || "Usuario"}
-            />
-            <AvatarFallback className="text-[10px]">
-              {(video.assignedToUser.name || "U").charAt(0)}
-            </AvatarFallback>
-          </Avatar>
-          <span className="text-xs whitespace-nowrap overflow-hidden text-ellipsis max-w-[100px]">
-            {video.assignedToUser.name || "Usuario"}
-          </span>
-          {!compact && (
-            <span className="text-[10px] opacity-80">
-              {ROLE_LABELS[video.assignedToUser.role as User['role']]}
-            </span>
-          )}
-        </div>
-      )}
-      
-      {/* Indicador de afiliados pendientes */}
-      {pendingAffiliates > 0 && (
-        <AffiliateStatusIndicator
-          pendingCount={pendingAffiliates}
-          isCompact={compact}
-        />
-      )}
-=======
     <div className="flex flex-wrap gap-2">
       {/* Badges de usuarios asignados */}
       <UserBadges video={video} compact={compact} />
->>>>>>> 054c2839
     </div>
   );
 }