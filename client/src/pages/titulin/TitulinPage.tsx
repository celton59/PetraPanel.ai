--- conflicted
+++ resolved
@@ -1,49 +1,4 @@
-<<<<<<< HEAD
-
-import { useQuery, useMutation, useQueryClient } from "@tanstack/react-query";
-import axios from "axios";
-import { ColumnDef } from "@tanstack/react-table";
-import { Badge } from "@/components/ui/badge";
-import { Loader2, Search, Youtube, PlayCircle } from "lucide-react";
-import { Input } from "@/components/ui/input";
-import { Select, SelectContent, SelectItem, SelectTrigger, SelectValue } from "@/components/ui/select";
-import { useState } from "react";
-import { Button } from "@/components/ui/button";
-import { Dialog, DialogContent, DialogHeader, DialogTitle } from "@/components/ui/dialog";
-import { format, parseISO, isValid, formatDistanceToNow } from "date-fns";
-import { es } from "date-fns/locale";
-import { Card } from "@/components/ui/card";
-import { Download } from "lucide-react";
-import { toast } from "sonner";
-import { ProjectSelector } from "@/components/project/ProjectSelector";
-import { YoutubeChannel, YoutubeVideo } from "@db/schema";
-import { DataTable } from "./DataTable";
-import { 
-  Pagination, 
-  PaginationContent, 
-  PaginationEllipsis, 
-  PaginationItem, 
-  PaginationLink, 
-  PaginationNext, 
-  PaginationPrevious 
-} from "@/components/ui/pagination";
-
-// Interfaz para los datos de paginación
-interface PaginationMetadata {
-  page: number;
-  limit: number;
-  totalVideos: number;
-  totalPages: number;
-  hasNextPage: boolean;
-  hasPrevPage: boolean;
-}
-
-// Interfaz para la respuesta del servidor
-interface VideosResponse {
-  videos: YoutubeVideo[];
-  pagination: PaginationMetadata;
-}
-=======
+
 import { Youtube, GitCompareArrows, Settings } from "lucide-react";
 import { motion } from "framer-motion";
 import { useState, useEffect } from "react";
@@ -65,29 +20,12 @@
 import { SortingState } from "@tanstack/react-table";
 import { Tabs, TabsContent, TabsList, TabsTrigger } from "@/components/ui/tabs";
 import { Card, CardContent, CardDescription, CardHeader, CardTitle } from "@/components/ui/card";
->>>>>>> 29d3a0ed
 
 export default function TitulinPage() {
   // Estados de la página
   const [searchValue, setSearchValue] = useState("");
   const [titleFilter, setTitleFilter] = useState("");
-<<<<<<< HEAD
-  const [channelFilter, setYoutubeChannelFilter] = useState<string>("all");
-  const [selectedVideo, setSelectedVideo] = useState<YoutubeVideo | null>(null);
-  const [targetProjectId, setTargetProjectId] = useState<number | null>(null);
-  
-  // Estado para la paginación
-  const [page, setPage] = useState(1);
-  const [limit, setLimit] = useState(10);
-  const [paginationMetadata, setPaginationMetadata] = useState<PaginationMetadata | null>(null);
-
-  // Consultar canales
-  const { data: channels } = useQuery({
-    queryKey: ["youtube-channels"],
-    queryFn: async () => {
-      const { data } = await axios.get<YoutubeChannel[]>("/api/titulin/channels");
-      return data;
-=======
+
   const [channelFilter, setChannelFilter] = useState("all");
   const [selectedVideo, setSelectedVideo] = useState<TitulinVideo | null>(null);
   const [analysisVideo, setAnalysisVideo] = useState<TitulinVideo | null>(null);
@@ -145,508 +83,21 @@
         params: searchParams
       });
       return response.data;
->>>>>>> 29d3a0ed
+
     },
     staleTime: 30000,
     refetchOnWindowFocus: false,
   });
 
-<<<<<<< HEAD
-  // Consultar videos con paginación
-  const {
-    data: videosData,
-    isLoading: isLoadingVideos,
-    isFetching: isFetchingVideos,
-  } = useQuery({
-    queryKey: ["youtube-videos", channelFilter, page, limit],
-=======
   // Obtener canales
   const { data: channels } = useQuery<Channel[]>({
     queryKey: ["youtube-channels"],
->>>>>>> 29d3a0ed
     queryFn: async () => {
-      const params = new URLSearchParams();
-      
-      // Añadir parámetros de paginación
-      params.append("page", page.toString());
-      params.append("limit", limit.toString());
-      
-      // Añadir filtro de canal si es necesario
-      if (channelFilter !== "all") {
-        params.append("channelId", channelFilter);
-      }
-
-      const { data } = await axios.get<VideosResponse>(`/api/titulin/videos?${params.toString()}`);
-      
-      // Guardar los metadatos de paginación
-      setPaginationMetadata(data.pagination);
-      
-      return data;
+      const response = await axios.get("/api/titulin/channels");
+      return response.data;
     },
   });
 
-<<<<<<< HEAD
-  const videos = videosData?.videos || [];
-
-  // Mutación para enviar video a optimizar
-  const sendToOptimize = useMutation({
-    mutationFn: async ({ videoId, projectId }: { videoId: number; projectId: number }) => {
-      const { data } = await axios.post(`/api/titulin/videos/${videoId}/send-to-optimize`, {
-        projectId,
-      });
-      return data;
-    },
-    onSuccess: () => {
-      queryClient.invalidateQueries({ queryKey: ["youtube-videos"] });
-      queryClient.invalidateQueries({ queryKey: ["/api/videos"] });
-
-      toast.success("¡Video enviado a optimizar con éxito!");
-      setSelectedVideo(null);
-    },
-    onError: (error) => {
-      console.error("Error al enviar a optimizar:", error);
-      toast.error("Error al enviar el video a optimizar");
-    },
-  });
-
-  const filteredVideos = videos.filter((video) =>
-    video.title.toLowerCase().includes(titleFilter.toLowerCase())
-  );
-
-  const columns: ColumnDef<YoutubeVideo>[] = [
-    {
-      accessorKey: "thumbnailUrl",
-      header: "Miniatura",
-      cell: ({ row }) => (
-        <div className="w-24 h-16 bg-muted rounded overflow-hidden">
-          {row.original.thumbnailUrl ? (
-            <img
-              src={row.original.thumbnailUrl}
-              alt={row.original.title}
-              className="w-full h-full object-cover"
-              onError={(e) => {
-                const target = e.target as HTMLImageElement;
-                target.src = "https://via.placeholder.com/120x90?text=No+Image";
-              }}
-            />
-          ) : (
-            <div className="w-full h-full flex items-center justify-center text-muted-foreground">
-              No img
-            </div>
-          )}
-        </div>
-      ),
-    },
-    {
-      accessorKey: "title",
-      header: "Título",
-      cell: ({ row }) => (
-        <div className="max-w-[300px] truncate" title={row.original.title}>
-          {row.original.title}
-          {row.original.sentToOptimize && (
-            <Badge variant="secondary" className="ml-2">
-              Enviado a optimizar
-            </Badge>
-          )}
-        </div>
-      ),
-    },
-    {
-      accessorKey: "viewCount",
-      header: "Vistas",
-      cell: ({ row }) => (
-        <span>{Number(row.original.viewCount || 0).toLocaleString()}</span>
-      ),
-    },
-    {
-      accessorKey: "likeCount",
-      header: "Likes",
-      cell: ({ row }) => (
-        <span>{Number(row.original.likeCount || 0).toLocaleString()}</span>
-      ),
-    },
-    {
-      accessorKey: "publishedAt",
-      header: "Publicación",
-      cell: ({ row }) => {
-        const date = row.original.publishedAt
-          ? parseISO(row.original.publishedAt.toString())
-          : null;
-
-        return date && isValid(date) ? (
-          <span title={format(date, "PPP", { locale: es })}>
-            {formatDistanceToNow(date, { addSuffix: true, locale: es })}
-          </span>
-        ) : (
-          <span>Desconocido</span>
-        );
-      },
-    },
-    {
-      id: "actions",
-      header: "Acciones",
-      cell: ({ row }) => (
-        <div className="flex items-center gap-2">
-          <Button
-            variant="ghost"
-            size="sm"
-            onClick={() => setSelectedVideo(row.original)}
-          >
-            <PlayCircle className="h-4 w-4 mr-1" />
-            Detalles
-          </Button>
-        </div>
-      ),
-    },
-  ];
-
-  function handlePageChange(newPage: number) {
-    if (newPage >= 1 && (!paginationMetadata || newPage <= paginationMetadata.totalPages)) {
-      setPage(newPage);
-      window.scrollTo(0, 0);
-    }
-  }
-
-  function renderPaginationItems() {
-    if (!paginationMetadata) return null;
-    
-    const { page: currentPage, totalPages } = paginationMetadata;
-    const items = [];
-    
-    // Siempre mostrar la primera página
-    items.push(
-      <PaginationItem key="first">
-        <PaginationLink 
-          isActive={currentPage === 1}
-          onClick={() => handlePageChange(1)}
-        >
-          1
-        </PaginationLink>
-      </PaginationItem>
-    );
-    
-    // Si hay muchas páginas, mostrar elipsis después de la primera página
-    if (currentPage > 3) {
-      items.push(
-        <PaginationItem key="ellipsis1">
-          <PaginationEllipsis />
-        </PaginationItem>
-      );
-    }
-    
-    // Mostrar páginas alrededor de la página actual
-    for (let i = Math.max(2, currentPage - 1); i <= Math.min(totalPages - 1, currentPage + 1); i++) {
-      if (i <= 1 || i >= totalPages) continue;
-      items.push(
-        <PaginationItem key={i}>
-          <PaginationLink 
-            isActive={currentPage === i}
-            onClick={() => handlePageChange(i)}
-          >
-            {i}
-          </PaginationLink>
-        </PaginationItem>
-      );
-    }
-    
-    // Si hay muchas páginas, mostrar elipsis antes de la última página
-    if (currentPage < totalPages - 2) {
-      items.push(
-        <PaginationItem key="ellipsis2">
-          <PaginationEllipsis />
-        </PaginationItem>
-      );
-    }
-    
-    // Siempre mostrar la última página si hay más de una página
-    if (totalPages > 1) {
-      items.push(
-        <PaginationItem key="last">
-          <PaginationLink 
-            isActive={currentPage === totalPages}
-            onClick={() => handlePageChange(totalPages)}
-          >
-            {totalPages}
-          </PaginationLink>
-        </PaginationItem>
-      );
-    }
-    
-    return items;
-  }
-
-  function handleSendToOptimize() {
-    if (!selectedVideo || !targetProjectId) {
-      toast.error("Selecciona un proyecto válido");
-      return;
-    }
-
-    sendToOptimize.mutate({
-      videoId: selectedVideo.id,
-      projectId: targetProjectId,
-    });
-  }
-
-  // Función para renderizar el diálogo de detalle de video
-  function renderVideoDialog () {
-    if (!selectedVideo) return null;
-
-    return (
-      <Dialog open={!!selectedVideo} onOpenChange={(open) => !open && setSelectedVideo(null)}>
-        <DialogContent className="max-w-4xl">
-          <DialogHeader>
-            <DialogTitle className="text-xl font-bold">
-              {selectedVideo.title}
-            </DialogTitle>
-          </DialogHeader>
-
-          <div className="grid grid-cols-1 md:grid-cols-2 gap-6 my-4">
-            <div className="space-y-4">
-              <div className="aspect-video bg-muted rounded-lg overflow-hidden">
-                {selectedVideo.thumbnailUrl ? (
-                  <img
-                    src={selectedVideo.thumbnailUrl.replace('default', 'maxresdefault')}
-                    alt={selectedVideo.title}
-                    className="w-full h-full object-cover"
-                    onError={(e) => {
-                      const target = e.target as HTMLImageElement;
-                      target.src = selectedVideo.thumbnailUrl || "https://via.placeholder.com/640x360?text=No+Image";
-                    }}
-                  />
-                ) : (
-                  <div className="w-full h-full flex items-center justify-center text-muted-foreground">
-                    No preview available
-                  </div>
-                )}
-              </div>
-
-              <div className="flex flex-wrap gap-2">
-                <Button
-                  variant="outline"
-                  size="sm"
-                  onClick={() => window.open(`https://youtube.com/watch?v=${selectedVideo.youtubeId}`, '_blank')}
-                >
-                  <Youtube className="h-4 w-4 mr-2" />
-                  Ver en YouTube
-                </Button>
-              </div>
-            </div>
-
-            <div className="space-y-4">
-              <div>
-                <h3 className="text-sm font-medium text-muted-foreground mb-1">
-                  Descripción
-                </h3>
-                <div className="text-sm border rounded-md p-3 h-[150px] overflow-y-auto whitespace-pre-line">
-                  {selectedVideo.description || "Sin descripción"}
-                </div>
-              </div>
-
-              <div className="grid grid-cols-2 gap-4">
-                <div>
-                  <h3 className="text-sm font-medium text-muted-foreground mb-1">
-                    Vistas
-                  </h3>
-                  <p>{Number(selectedVideo.viewCount || 0).toLocaleString()}</p>
-                </div>
-                <div>
-                  <h3 className="text-sm font-medium text-muted-foreground mb-1">
-                    Likes
-                  </h3>
-                  <p>{Number(selectedVideo.likeCount || 0).toLocaleString()}</p>
-                </div>
-                <div>
-                  <h3 className="text-sm font-medium text-muted-foreground mb-1">
-                    Comentarios
-                  </h3>
-                  <p>
-                    {Number(selectedVideo.commentCount || 0).toLocaleString()}
-                  </p>
-                </div>
-                <div>
-                  <h3 className="text-sm font-medium text-muted-foreground mb-1">
-                    Publicado
-                  </h3>
-                  <p>
-                    {selectedVideo.publishedAt
-                      ? format(new Date(selectedVideo.publishedAt), "dd/MM/yyyy")
-                      : "Desconocido"}
-                  </p>
-                </div>
-              </div>
-
-              <div>
-                <h3 className="text-sm font-medium text-muted-foreground mb-1">
-                  Etiquetas
-                </h3>
-                <div className="flex flex-wrap gap-1">
-                  {selectedVideo.tags && selectedVideo.tags.length > 0 ? (
-                    selectedVideo.tags.map((tag, index) => (
-                      <Badge key={index} variant="secondary">
-                        {tag}
-                      </Badge>
-                    ))
-                  ) : (
-                    <span className="text-sm text-muted-foreground">
-                      Sin etiquetas
-                    </span>
-                  )}
-                </div>
-              </div>
-
-              {!selectedVideo.sentToOptimize && (
-                <div className="mt-4 pt-4 border-t">
-                  <h3 className="text-sm font-medium mb-2">
-                    Enviar a optimizar
-                  </h3>
-                  <div className="flex gap-2">
-                    <div className="flex-1">
-                      <ProjectSelector
-                        value={targetProjectId}
-                        onChange={ p => setTargetProjectId(p.id) }
-                      />
-                    </div>
-                    <Button 
-                      onClick={handleSendToOptimize}
-                      disabled={sendToOptimize.isPending || !targetProjectId}
-                    >
-                      {sendToOptimize.isPending ? (
-                        <>
-                          <Loader2 className="mr-2 h-4 w-4 animate-spin" />
-                          Enviando...
-                        </>
-                      ) : (
-                        <>
-                          <Download className="mr-2 h-4 w-4" />
-                          Enviar
-                        </>
-                      )}
-                    </Button>
-                  </div>
-                </div>
-              )}
-            </div>
-          </div>
-        </DialogContent>
-      </Dialog>
-    );
-  };
-
-  return (
-    <div className="container mx-auto py-6 max-w-7xl">
-      <div className="flex flex-col gap-4 md:flex-row md:items-center md:justify-between mb-6">
-        <div>
-          <h1 className="text-3xl font-bold tracking-tight">Titulin</h1>
-          <p className="text-muted-foreground">
-            Explorador de videos de YouTube para optimización de contenido
-          </p>
-        </div>
-      </div>
-
-      <Card className="mb-6">
-        <div className="p-4 md:p-6 space-y-4">
-          <div className="flex flex-col gap-4 sm:flex-row">
-            <div className="flex-1">
-              <div className="relative">
-                <Search className="absolute left-2.5 top-2.5 h-4 w-4 text-muted-foreground" />
-                <Input
-                  type="search"
-                  placeholder="Buscar videos por título..."
-                  className="pl-8"
-                  value={titleFilter}
-                  onChange={(e) => setTitleFilter(e.target.value)}
-                />
-              </div>
-            </div>
-
-            <div className="w-full sm:w-[260px]">
-              <Select
-                value={channelFilter}
-                onValueChange={setYoutubeChannelFilter}
-              >
-                <SelectTrigger>
-                  <SelectValue placeholder="Filtrar por canal" />
-                </SelectTrigger>
-                <SelectContent>
-                  <SelectItem value="all">Todos los canales</SelectItem>
-                  {channels?.map((channel) => (
-                    <SelectItem key={channel.id} value={channel.channelId}>
-                      {channel.name}
-                    </SelectItem>
-                  ))}
-                </SelectContent>
-              </Select>
-            </div>
-
-            <div className="w-full sm:w-[140px]">
-              <Select
-                value={limit.toString()}
-                onValueChange={(value) => setLimit(Number(value))}
-              >
-                <SelectTrigger>
-                  <SelectValue placeholder="Mostrar" />
-                </SelectTrigger>
-                <SelectContent>
-                  <SelectItem value="10">10 por página</SelectItem>
-                  <SelectItem value="25">25 por página</SelectItem>
-                  <SelectItem value="50">50 por página</SelectItem>
-                  <SelectItem value="100">100 por página</SelectItem>
-                </SelectContent>
-              </Select>
-            </div>
-          </div>
-        </div>
-      </Card>
-
-      {isLoadingVideos ? (
-        <div className="flex items-center justify-center h-64">
-          <Loader2 className="h-8 w-8 animate-spin text-primary" />
-        </div>
-      ) : videos.length === 0 ? (
-        <div className="text-center py-12">
-          <h3 className="text-lg font-medium">No hay videos disponibles</h3>
-          <p className="text-muted-foreground mt-1">
-            Intenta cambiar los filtros o añadir más canales
-          </p>
-        </div>
-      ) : (
-        <div className="space-y-4">
-          <DataTable
-            columns={columns}
-            data={filteredVideos}
-          />
-          
-          {paginationMetadata && paginationMetadata.totalPages > 1 && (
-            <div className="mt-4">
-              <Pagination>
-                <PaginationContent>
-                  <PaginationItem>
-                    <PaginationPrevious 
-                      onClick={() => handlePageChange(page - 1)}
-                    />
-                  </PaginationItem>
-                  
-                  {renderPaginationItems()}
-                  
-                  <PaginationItem>
-                    <PaginationNext 
-                      onClick={() => handlePageChange(page + 1)}
-                    />
-                  </PaginationItem>
-                </PaginationContent>
-              </Pagination>
-              
-              <div className="text-center text-sm text-muted-foreground mt-2">
-                Mostrando {filteredVideos.length} de {paginationMetadata.totalVideos} videos • 
-                Página {paginationMetadata.page} de {paginationMetadata.totalPages}
-              </div>
-            </div>
-          )}
-        </div>
-      )}
-
-      {renderVideoDialog()}
-=======
   // Obtener estadísticas
   const { data: statsData } = useQuery({
     queryKey: ["youtube-videos-stats"],
@@ -1072,7 +523,6 @@
           onOpenChange={setShowComparisonDialog}
         />
       </div>
->>>>>>> 29d3a0ed
     </div>
   );
 }