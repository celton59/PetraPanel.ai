import { useEffect, useState } from "react";
import { useQueryClient, useMutation } from "@tanstack/react-query";
import axios from "axios";
import { format, parseISO, isValid } from "date-fns";
import { es } from "date-fns/locale";
import { ColumnDef, SortingState } from "@tanstack/react-table";
import { Badge } from "@/components/ui/badge";
import { Button } from "@/components/ui/button";
import { Loader2, PlayCircle, ArrowUp, ArrowDown, ArrowUpCircle, ArrowDownCircle } from "lucide-react";
import { toast } from "sonner";
import { DataTable } from "./DataTable";
import { TitulinVideo } from "@/hooks/useTitulin";

interface VideoTableProps {
  videos: TitulinVideo[];
  setSelectedVideo: (video: TitulinVideo) => void;
  setAnalysisVideo?: (video: TitulinVideo) => void;
  getChannelName: (channelId: string) => string;
  isLoading?: boolean;
  onSortingChange?: (sorting: SortingState) => void;
}

export function VideoTable({
  videos,
  setSelectedVideo,
  setAnalysisVideo,
  getChannelName,
  isLoading = false,
  onSortingChange
}: VideoTableProps) {
  const queryClient = useQueryClient();
  const [columns, setColumns] = useState<ColumnDef<TitulinVideo>[]>([]);
  const [sorting, setSorting] = useState<SortingState>([
    { id: "publishedAt", desc: true }
  ]);

  // Formatear fecha ISO a una fecha legible
  const formatDate = (dateString?: string) => {
    if (!dateString) return "-";
    try {
      const date = parseISO(dateString);
      if (!isValid(date)) return "-";
      return format(date, "PPp", { locale: es });
    } catch (error) {
      console.error("Error formatting date:", error);
      return "-";
    }
  };

  // Formatear duración de video en formato ISO a HH:MM:SS
  const formatDuration = (duration: string | null) => {
    if (!duration) return "-";

    try {
      const hours = duration.match(/(\d+)H/)?.[1];
      const minutes = duration.match(/(\d+)M/)?.[1];
      const seconds = duration.match(/(\d+)S/)?.[1];

      const h = parseInt(hours || "0");
      const m = parseInt(minutes || "0");
      const s = parseInt(seconds || "0");

      if (h > 0) {
        return `${h}:${m.toString().padStart(2, "0")}:${s.toString().padStart(2, "0")}`;
      }
      if (m > 0) {
        return `${m}:${s.toString().padStart(2, "0")}`;
      }
      return `0:${s.toString().padStart(2, "0")}`;
    } catch (error) {
      console.error("Error formatting duration:", error);
      return "-";
    }
  };

  // Mutación para analizar si un video es evergreen
  const analyzeEvergeenMutation = useMutation({
    mutationFn: async (videoId: number) => {
      const response = await axios.post(`/api/titulin/videos/${videoId}/analyze`);
      return response.data;
    },
    onSuccess: () => {
      queryClient.invalidateQueries({ queryKey: ["youtube-videos"] });
      toast.success("Análisis completado", {
        description: "El video ha sido analizado correctamente"
      });
    },
    onError: (error) => {
      console.error("Error analyzing video:", error);
      toast.error("Error", {
        description: "No se pudo analizar el video",
      });
    }
  });

  // Definir las columnas para la tabla
  useEffect(() => {
    setColumns([
      {
        accessorKey: "thumbnailUrl",
        header: "Miniatura",
        enableSorting: false,
        cell: ({ row }) => (
          <div className="w-24 h-16 bg-muted rounded overflow-hidden">
            {row.original.thumbnailUrl ? (
              <img
                src={row.original.thumbnailUrl}
                alt={row.original.title}
                className="w-full h-full object-cover"
                onError={(e) => {
                  const target = e.target as HTMLImageElement;
                  target.src = "https://via.placeholder.com/120x90?text=No+Image";
                }}
              />
            ) : (
              <div className="w-full h-full flex items-center justify-center text-muted-foreground">
                No img
              </div>
            )}
          </div>
        ),
      },
      {
        accessorKey: "title",
        header: ({ column }) => {
          return (
            <Button
              variant="ghost"
              onClick={() => column.toggleSorting(column.getIsSorted() === "asc")}
              className="flex items-center gap-2"
            >
              Título
              {column.getIsSorted() === "asc" ? (
                <ArrowUp className="h-4 w-4" />
              ) : column.getIsSorted() === "desc" ? (
                <ArrowDown className="h-4 w-4" />
              ) : (
                <ArrowUpCircle className="h-4 w-4" />
              )}
            </Button>
          );
        },
        cell: ({ row }) => (
          <div className="max-w-[300px] truncate" title={row.original.title}>
            {row.original.title}
            {row.original.sentToOptimize && (
              <Badge variant="secondary" className="ml-2">
                Enviado a optimizar
              </Badge>
            )}
          </div>
        ),
      },
      {
        accessorKey: "viewCount",
        header: ({ column }) => {
          return (
            <Button
              variant="ghost"
              onClick={() => column.toggleSorting(column.getIsSorted() === "asc")}
              className="flex items-center gap-2"
            >
              Vistas
              {column.getIsSorted() === "asc" ? (
                <ArrowUp className="h-4 w-4" />
              ) : column.getIsSorted() === "desc" ? (
                <ArrowDown className="h-4 w-4" />
              ) : (
                <ArrowUpCircle className="h-4 w-4" />
              )}
            </Button>
          );
        },
        sortingFn: (rowA, rowB) => {
          const aValue = Number(rowA.original.viewCount || 0);
          const bValue = Number(rowB.original.viewCount || 0);
          return aValue < bValue ? -1 : aValue > bValue ? 1 : 0;
        },
        cell: ({ row }) => (
          <span>{Number(row.original.viewCount || 0).toLocaleString()}</span>
        ),
      },
      {
        accessorKey: "likeCount",
        header: ({ column }) => {
          return (
            <Button
              variant="ghost"
              onClick={() => column.toggleSorting(column.getIsSorted() === "asc")}
              className="flex items-center gap-2"
            >
              Likes
              {column.getIsSorted() === "asc" ? (
                <ArrowUp className="h-4 w-4" />
              ) : column.getIsSorted() === "desc" ? (
                <ArrowDown className="h-4 w-4" />
              ) : (
                <ArrowUpCircle className="h-4 w-4" />
              )}
            </Button>
          );
        },
        sortingFn: (rowA, rowB) => {
          const aValue = Number(rowA.original.likeCount || 0);
          const bValue = Number(rowB.original.likeCount || 0);
          return aValue < bValue ? -1 : aValue > bValue ? 1 : 0;
        },
        cell: ({ row }) => (
          <span>{Number(row.original.likeCount || 0).toLocaleString()}</span>
        ),
      },
      {
        id: "publishedAt",
        header: ({ column }) => {
          return (
            <Button
              variant="ghost"
              onClick={() => column.toggleSorting(column.getIsSorted() === "asc")}
              className="flex items-center gap-2"
            >
              Publicado
              {column.getIsSorted() === "asc" ? (
                <ArrowUp className="h-4 w-4" />
              ) : column.getIsSorted() === "desc" ? (
                <ArrowDown className="h-4 w-4" />
              ) : (
                <ArrowUpCircle className="h-4 w-4" />
              )}
            </Button>
          );
        },
        accessorFn: (row) => {
          // Intentar obtener el valor, ya sea como publishedAt o published_at
          return row.publishedAt
        },
        sortingFn: (rowA, rowB) => {
          // Acceder directamente al valor original para la comparación
<<<<<<< HEAD
          const aValue = rowA.original.publishedAt
          const bValue = rowB.original.publishedAt
          
=======
          const aValue = rowA.original.publishedAt || rowA.original['published_at'];
          const bValue = rowB.original.publishedAt || rowB.original['published_at'];

>>>>>>> 349b6b4e
          // Convertir a fechas para comparar
          const aTime = aValue ? new Date(aValue).getTime() : 0;
          const bTime = bValue ? new Date(bValue).getTime() : 0;

          return aTime < bTime ? -1 : aTime > bTime ? 1 : 0;
        },
        cell: ({ row }) => {
          const dateValue = row.original.publishedAt
          return <span>{formatDate(dateValue)}</span>;
        },
      },
      {
        accessorKey: "duration",
        header: ({ column }) => {
          return (
            <Button
              variant="ghost"
              onClick={() => column.toggleSorting(column.getIsSorted() === "asc")}
              className="flex items-center gap-2"
            >
              Duración
              {column.getIsSorted() === "asc" ? (
                <ArrowUp className="h-4 w-4" />
              ) : column.getIsSorted() === "desc" ? (
                <ArrowDown className="h-4 w-4" />
              ) : (
                <ArrowUpCircle className="h-4 w-4" />
              )}
            </Button>
          );
        },
        sortingFn: (rowA, rowB) => {
          // Convertir duración a segundos para comparar
          const getDurationInSeconds = (duration: string | null) => {
            if (!duration) return 0;
            const hours = parseInt(duration.match(/(\d+)H/)?.[1] || '0');
            const minutes = parseInt(duration.match(/(\d+)M/)?.[1] || '0');
            const seconds = parseInt(duration.match(/(\d+)S/)?.[1] || '0');
            return hours * 3600 + minutes * 60 + seconds;
          };

          const aValue = getDurationInSeconds(rowA.original.duration);
          const bValue = getDurationInSeconds(rowB.original.duration);
          return aValue < bValue ? -1 : aValue > bValue ? 1 : 0;
        },
        cell: ({ row }) => (
          <span>{formatDuration(row.original.duration)}</span>
        ),
      },
      {
        accessorKey: "channelId",
        header: ({ column }) => {
          return (
            <Button
              variant="ghost"
              onClick={() => column.toggleSorting(column.getIsSorted() === "asc")}
              className="flex items-center gap-2"
            >
              Canal
              {column.getIsSorted() === "asc" ? (
                <ArrowUp className="h-4 w-4" />
              ) : column.getIsSorted() === "desc" ? (
                <ArrowDown className="h-4 w-4" />
              ) : (
                <ArrowUpCircle className="h-4 w-4" />
              )}
            </Button>
          );
        },
        sortingFn: (rowA, rowB) => {
          const aValue = getChannelName(rowA.original.channelId);
          const bValue = getChannelName(rowB.original.channelId);
          return aValue.localeCompare(bValue);
        },
        cell: ({ row }) => (
          <div className="max-w-[200px] truncate">
            {getChannelName(row.original.channelId)}
          </div>
        ),
      },
      {
        accessorKey: "analysisData",
        header: ({ column }) => {
          return (
            <Button
              variant="ghost"
              onClick={() => column.toggleSorting(column.getIsSorted() === "asc")}
              className="flex items-center gap-2"
            >
              Evergreen
              {column.getIsSorted() === "asc" ? (
                <ArrowUp className="h-4 w-4" />
              ) : column.getIsSorted() === "desc" ? (
                <ArrowDown className="h-4 w-4" />
              ) : (
                <ArrowUpCircle className="h-4 w-4" />
              )}
            </Button>
          );
        },
        sortingFn: (rowA, rowB) => {
          // Si no está analizado, va al final
<<<<<<< HEAD
          if (!rowA.original.embedding && !rowB.original.embedding) return 0;
          if (!rowA.original.embedding) return 1;
          if (!rowB.original.embedding) return -1;
          
=======
          if (!rowA.original.analyzed && !rowB.original.analyzed) return 0;
          if (!rowA.original.analyzed) return 1;
          if (!rowB.original.analyzed) return -1;

          // Si no hay datos de análisis, va después de los analizados
          if (!rowA.original.analysisData && !rowB.original.analysisData) return 0;
          if (!rowA.original.analysisData) return 1;
          if (!rowB.original.analysisData) return -1;

>>>>>>> 349b6b4e
          // Primero compara si es evergreen (true primero)
          if (rowA.original.isEvergreen !== rowB.original.confidence) {
            return rowA.original.isEvergreen ? -1 : 1;
          }

          // Si ambos tienen el mismo estado evergreen, compara por confianza
          return (rowB.original.confidence ?? 0) - (rowB.original.confidence ?? 0);
        },
        cell: ({ row }) => {
          const video = row.original;

          if (!video.embedding) {
            return (
              <Button
                variant="outline"
                size="sm"
                onClick={() => analyzeEvergeenMutation.mutate(video.id)}
                disabled={analyzeEvergeenMutation.isPending}
                className="w-full"
              >
                {analyzeEvergeenMutation.isPending ? (
                  <Loader2 className="h-4 w-4 animate-spin mr-2" />
                ) : (
                  <PlayCircle className="h-4 w-4 mr-2" />
                )}
                Analizar
              </Button>
            );
          }


          return (
            <div className="space-y-1">
              <Badge variant={video.isEvergreen ? "default" : "secondary"}>
                {video.isEvergreen ? "Evergreen" : "No Evergreen"}
              </Badge>
              <div className="text-xs text-muted-foreground">
                {Math.round((parseFloat(video.confidence ?? '0') ) * 100)}% confianza
              </div>
            </div>
          );
        },
      },
      {
        id: "actions",
        header: "Acciones",
        enableSorting: false,
        cell: ({ row }) => {
          const video = row.original;
          return (
            <Button
              variant="outline"
              size="sm"
              onClick={() => setSelectedVideo(video)}
              className="w-full"
              disabled={Boolean(video.sentToOptimize)}
            >
              {video.sentToOptimize ? "Ya enviado" : "Enviar a Optimización"}
            </Button>
          );
        }
      }
    ]);
  }, [analyzeEvergeenMutation.isPending, getChannelName, setSelectedVideo, setAnalysisVideo]);

  // Manejar cambio de ordenación
  const handleSortingChange = (newSorting: SortingState) => {
    setSorting(newSorting);
    if (onSortingChange) {
      onSortingChange(newSorting);
    }
  };

  return (
    <div className="rounded-md border">
      <DataTable
        columns={columns}
        data={videos}
        initialSorting={sorting}
        onSortingChange={handleSortingChange}
        isLoading={isLoading}
      />
    </div>
  );
}<|MERGE_RESOLUTION|>--- conflicted
+++ resolved
@@ -6,7 +6,7 @@
 import { ColumnDef, SortingState } from "@tanstack/react-table";
 import { Badge } from "@/components/ui/badge";
 import { Button } from "@/components/ui/button";
-import { Loader2, PlayCircle, ArrowUp, ArrowDown, ArrowUpCircle, ArrowDownCircle } from "lucide-react";
+import { Loader2, PlayCircle, ArrowUp, ArrowDown, ArrowUpCircle } from "lucide-react";
 import { toast } from "sonner";
 import { DataTable } from "./DataTable";
 import { TitulinVideo } from "@/hooks/useTitulin";
@@ -235,15 +235,9 @@
         },
         sortingFn: (rowA, rowB) => {
           // Acceder directamente al valor original para la comparación
-<<<<<<< HEAD
           const aValue = rowA.original.publishedAt
           const bValue = rowB.original.publishedAt
           
-=======
-          const aValue = rowA.original.publishedAt || rowA.original['published_at'];
-          const bValue = rowB.original.publishedAt || rowB.original['published_at'];
-
->>>>>>> 349b6b4e
           // Convertir a fechas para comparar
           const aTime = aValue ? new Date(aValue).getTime() : 0;
           const bTime = bValue ? new Date(bValue).getTime() : 0;
@@ -346,22 +340,11 @@
         },
         sortingFn: (rowA, rowB) => {
           // Si no está analizado, va al final
-<<<<<<< HEAD
           if (!rowA.original.embedding && !rowB.original.embedding) return 0;
           if (!rowA.original.embedding) return 1;
           if (!rowB.original.embedding) return -1;
           
-=======
-          if (!rowA.original.analyzed && !rowB.original.analyzed) return 0;
-          if (!rowA.original.analyzed) return 1;
-          if (!rowB.original.analyzed) return -1;
-
-          // Si no hay datos de análisis, va después de los analizados
-          if (!rowA.original.analysisData && !rowB.original.analysisData) return 0;
-          if (!rowA.original.analysisData) return 1;
-          if (!rowB.original.analysisData) return -1;
-
->>>>>>> 349b6b4e
+
           // Primero compara si es evergreen (true primero)
           if (rowA.original.isEvergreen !== rowB.original.confidence) {
             return rowA.original.isEvergreen ? -1 : 1;
