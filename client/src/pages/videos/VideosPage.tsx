--- conflicted
+++ resolved
@@ -1,751 +1,6 @@
-<<<<<<< HEAD
-import { VideoDetailDialog } from "./VideoDetailDialog";
-import { ApiVideo, useVideos } from "@/hooks/useVideos";
-import { Button } from "@/components/ui/button";
-import { UserBadges } from "@/components/video/UserBadges";
-import {
-  Eye,
-  Trash2,
-  Loader2,
-  Plus,
-  Filter,
-  Layout,
-  Grid,
-  List,
-  Image as ImageIcon,
-} from "lucide-react";
-import { NewVideoDialog } from "./NewVideoDialog";
-import { useUser } from "@/hooks/use-user";
-import {
-  Table,
-  TableBody,
-  TableCell,
-  TableHead,
-  TableHeader,
-  TableRow,
-} from "@/components/ui/table";
-import { Badge } from "@/components/ui/badge";
-import {
-  AlertDialog,
-  AlertDialogAction,
-  AlertDialogCancel,
-  AlertDialogContent,
-  AlertDialogDescription,
-  AlertDialogFooter,
-  AlertDialogHeader,
-  AlertDialogTitle,
-  AlertDialogTrigger,
-} from "@/components/ui/alert-dialog";
-import { toast } from "sonner";
-import { Dialog } from "@/components/ui/dialog";
-import { useState, useEffect } from "react";
-import { VideoFilters } from "./VideoFilters";
-import type { DateRange } from "react-day-picker";
-import { getStatusBadgeColor, getStatusLabel } from "@/lib/status-labels";
-import { cn } from "@/lib/utils";
-import { User, VideoStatus } from "@db/schema";
-import {
-  Pagination,
-  PaginationContent,
-  PaginationEllipsis,
-  PaginationItem,
-  PaginationLink,
-  PaginationNext,
-  PaginationPrevious,
-} from "@/components/ui/pagination";
-import { Select, SelectContent, SelectItem, SelectTrigger, SelectValue } from "@/components/ui/select";
 
-const DETAILS_PERMISSION: Record<User["role"], VideoStatus[]> = {
-  admin: [],
-  optimizer: ["available", "content_corrections"],
-  reviewer: ["content_review", "media_review"],
-  content_reviewer: ['content_review'],
-  media_reviewer: ['media_review'],
-  youtuber: ["upload_media", "media_corrections"],
-};
-
-export default function VideosPage() {
-  const { user, isLoading: isUserLoading } = useUser();
-
-  if (isUserLoading) {
-    return (
-      <div className="flex items-center justify-center bg-background w-full">
-        <div className="text-center space-y-4">
-          <Loader2 className="h-8 w-8 animate-spin text-primary mx-auto" />
-          <p className="text-muted-foreground">Cargando...</p>
-        </div>
-      </div>
-    );
-  }
-
-  const { 
-    videos, 
-    isLoading, 
-    deleteVideo, 
-    updateVideo,
-    page,
-    paginationMetadata,
-    changePage,
-    changeLimit
-  } = useVideos();
-
-  const [updatingVideoId, setUpdatingVideoId] = useState<number | undefined>(
-    undefined,
-  );
-  const [newVideoDialogOpen, setNewVideoDialogOpen] = useState(false);
-  const [selectedVideo, setSelectedVideo] = useState<ApiVideo | undefined>(
-    undefined,
-  );
-  const [viewMode, setViewMode] = useState<"table" | "grid" | "list">("table");
-
-  useEffect(() => {
-    const searchParams = new URLSearchParams(window.location.search);
-    if (searchParams.get("new") === "true") {
-      setNewVideoDialogOpen(true);
-      window.history.replaceState({}, "", "/videos");
-    }
-  }, []);
-
-  // Estados para filtros
-  const [searchTerm, setSearchTerm] = useState("");
-  const [showFilters, setShowFilters] = useState(false);
-  const [status, setStatus] = useState("all");
-  const [assignedTo, setAssignedTo] = useState("all");
-  const [projectId, setProjectId] = useState("all");
-  const [dateRange, setDateRange] = useState<DateRange | undefined>(undefined);
-
-  if (!user) return null;
-
-  function canSeeVideoDetails(video: ApiVideo): boolean {
-    if (user?.role === "admin") return true;
-
-    return DETAILS_PERMISSION[user!.role].includes(video.status);
-  }
-
-  async function handleVideoClick(video: ApiVideo) {
-    setSelectedVideo(video);
-  }
-
-  function renderEmptyState() {
-    return (
-      <div className="flex flex-col items-center justify-center p-8 text-center bg-card rounded-lg border border-dashed">
-        <div className="rounded-full bg-primary/10 p-3 mb-4">
-          <ImageIcon className="w-6 h-6 text-primary" />
-        </div>
-        <h3 className="text-lg font-medium">No hay videos disponibles</h3>
-        <p className="text-sm text-muted-foreground mt-1 mb-4 max-w-sm">
-          {user?.role === "optimizer"
-            ? "Los videos aparecerán aquí cuando haya contenido para optimizar"
-            : "Comienza agregando tu primer video usando el botón superior"}
-        </p>
-        {user?.role === "admin" && (
-          <Button onClick={() => setNewVideoDialogOpen(true)} className="gap-2">
-            <Plus className="w-4 h-4" />
-            Nuevo Video
-          </Button>
-        )}
-      </div>
-    );
-  }
-
-  if (isLoading) {
-    return (
-      <div className="flex h-screen items-center justify-center bg-background">
-        <div className="text-center space-y-4">
-          <Loader2 className="h-8 w-8 animate-spin text-primary mx-auto" />
-          <p className="text-muted-foreground">Cargando videos...</p>
-        </div>
-      </div>
-    );
-  }
-
-  const filteredVideos = videos.filter((video) => {
-    if (searchTerm) {
-      return (
-        video.title.toLowerCase().includes(searchTerm.toLowerCase()) ||
-        video.optimizedTitle?.toLowerCase().includes(searchTerm.toLowerCase()) ||
-        (video.seriesNumber && video.seriesNumber.toString().toLowerCase().includes(searchTerm.toLowerCase())) ||
-        (video.description && video.description.toLowerCase().includes(searchTerm.toLowerCase())) ||
-        (video.creatorName && video.creatorName.toLowerCase().includes(searchTerm.toLowerCase())) ||
-        (video.optimizerName && video.optimizerName.toLowerCase().includes(searchTerm.toLowerCase()))
-      );
-    }
-
-
-    return true;
-  })
-
-  function getTableView() {
-    return (
-      <div className="">
-        {/* Accent gradient para la tabla de videos */}
-        <div className="h-1 w-full bg-gradient-to-r from-indigo-600 via-primary to-violet-500 absolute top-0 left-0"></div>
-        <div className="shadow-sm overflow-hidden relative bg-card rounded-lg border overflow-x-auto pt-1">
-          <Table>
-            <TableHeader>
-              <TableRow className="bg-muted/50 hover:bg-muted/50">
-                <TableHead className="">Miniatura</TableHead>
-                <TableHead className="">Serie</TableHead>
-                <TableHead className="">Título</TableHead>
-                <TableHead className="">Estado</TableHead>
-                <TableHead className="">Colaboradores</TableHead>
-                <TableHead className="">Actualización</TableHead>
-                <TableHead className=" text-right">Acciones</TableHead>
-              </TableRow>
-            </TableHeader>
-            <TableBody>
-              {filteredVideos?.map((video) => (
-                <TableRow key={video.id} className="group">
-                  {/* Miniatura */}
-                  <TableCell>
-                    <div className="w-16 h-12 bg-muted rounded overflow-hidden group-hover:ring-2 ring-primary/20 transition-all">
-                      {video.thumbnailUrl ? (
-                        <img
-                          src={video.thumbnailUrl}
-                          alt={video.optimizedTitle ?? video.title}
-                          className="w-full h-full object-cover"
-                        />
-                      ) : (
-                        <div className="w-full h-full flex items-center justify-center bg-muted text-muted-foreground">
-                          <Layout className="h-4 w-4" />
-                        </div>
-                      )}
-                    </div>
-                  </TableCell>
-                  <TableCell className="font-medium">
-                    {video.seriesNumber ?? "-"}
-                  </TableCell>
-                  <TableCell className="font-medium max-w-[300px] truncate">
-                    {video.optimizedTitle ?? video.title}
-                  </TableCell>
-                  <TableCell>
-                    <Badge
-                      variant="secondary"
-                      className={cn(getStatusBadgeColor(video.status))}
-                    >
-                      {getStatusLabel(user!.role, video)}
-                    </Badge>
-                  </TableCell>
-                  <TableCell>
-                    <UserBadges video={video} compact />
-                  </TableCell>
-                  <TableCell>
-                    {video.updatedAt
-                      ? new Date(video.updatedAt).toLocaleDateString()
-                      : ""}
-                  </TableCell>
-                  <TableCell className="text-right">
-                    <div className="flex justify-end gap-2">
-                      {canSeeVideoDetails(video) && (
-                        <Button
-                          variant="ghost"
-                          size="icon"
-                          disabled={updatingVideoId === video.id}
-                          onClick={() => handleVideoClick(video)}
-                          className="transition-colors"
-                        >
-                          {updatingVideoId === video.id ? (
-                            <Loader2 className="h-4 w-4 animate-spin" />
-                          ) : (
-                            <Eye className="h-4 w-4" />
-                          )}
-                        </Button>
-                      )}
-                      {user?.role === "admin" && (
-                        <AlertDialog>
-                          <AlertDialogTrigger asChild>
-                            <Button
-                              variant="ghost"
-                              size="icon"
-                              className="text-destructive transition-colors"
-                            >
-                              <Trash2 className="h-4 w-4" />
-                            </Button>
-                          </AlertDialogTrigger>
-                          <AlertDialogContent>
-                            <AlertDialogHeader>
-                              <AlertDialogTitle>
-                                ¿Estás seguro?
-                              </AlertDialogTitle>
-                              <AlertDialogDescription>
-                                Esta acción no se puede deshacer. Se eliminará
-                                permanentemente el video
-                                <span className="font-medium">
-                                  {" "}
-                                  {video.title}
-                                </span>
-                                .
-                              </AlertDialogDescription>
-                            </AlertDialogHeader>
-                            <AlertDialogFooter>
-                              <AlertDialogCancel>Cancelar</AlertDialogCancel>
-                              <AlertDialogAction
-                                onClick={() =>
-                                  deleteVideo({
-                                    videoId: video.id,
-                                    projectId: video.projectId,
-                                  })
-                                }
-                                className="bg-destructive text-destructive-foreground hover:bg-destructive/90"
-                              >
-                                Eliminar
-                              </AlertDialogAction>
-                            </AlertDialogFooter>
-                          </AlertDialogContent>
-                        </AlertDialog>
-                      )}
-                    </div>
-                  </TableCell>
-                </TableRow>
-              ))}
-              {(!videos || videos.length === 0) && (
-                <TableRow>
-                  <TableCell colSpan={12}>{renderEmptyState()}</TableCell>
-                </TableRow>
-              )}
-            </TableBody>
-          </Table>
-        </div>
-      </div>
-    );
-  }
-
-  function getGridView() {
-    return (
-      <div className="grid grid-cols-1 md:grid-cols-2 lg:grid-cols-3 gap-6">
-        {videos?.map((video) => (
-          <div
-            key={video.id}
-            className="group relative bg-card rounded-lg shadow-sm hover:shadow-md transition-all duration-200 overflow-hidden border border-border hover:border-primary/20"
-          >
-            {/* Gradient accent en tarjetas grid */}
-            <div className="h-1 w-full bg-gradient-to-r from-indigo-600 via-primary to-violet-500 absolute top-0 left-0 z-10"></div>
-            <div className="aspect-video bg-muted relative">
-              {video.thumbnailUrl ? (
-                <img
-                  src={video.thumbnailUrl}
-                  alt={video.title}
-                  className="w-full h-full object-cover"
-                />
-              ) : (
-                <div className="w-full h-full flex items-center justify-center bg-muted text-muted-foreground">
-                  <Layout className="h-4 w-4" />
-                </div>
-              )}
-              <div
-                className="absolute inset-0 bg-black/40 opacity-0 group-hover:opacity-100 transition-opacity flex items-center justify-center cursor-pointer"
-                onClick={() => handleVideoClick(video)}
-              >
-                <Eye className="h-6 w-6 text-white" />
-              </div>
-            </div>
-            <div className="p-4">
-              <div className="mb-2 flex justify-between items-center">
-                <Badge
-                  variant="secondary"
-                  className={cn("text-xs", getStatusBadgeColor(video.status))}
-                >
-                  {getStatusLabel(user!.role, video)}
-                </Badge>
-                {user?.role === "admin" && (
-                  <AlertDialog>
-                    <AlertDialogTrigger asChild>
-                      <Button
-                        variant="ghost"
-                        size="icon"
-                        className="text-destructive transition-colors"
-                      >
-                        <Trash2 className="h-4 w-4" />
-                      </Button>
-                    </AlertDialogTrigger>
-                    <AlertDialogContent>
-                      <AlertDialogHeader>
-                        <AlertDialogTitle>¿Estás seguro?</AlertDialogTitle>
-                        <AlertDialogDescription>
-                          Esta acción no se puede deshacer. Se eliminará
-                          permanentemente el video
-                          <span className="font-medium"> {video.title}</span>.
-                        </AlertDialogDescription>
-                      </AlertDialogHeader>
-                      <AlertDialogFooter>
-                        <AlertDialogCancel>Cancelar</AlertDialogCancel>
-                        <AlertDialogAction
-                          onClick={() =>
-                            deleteVideo({
-                              videoId: video.id,
-                              projectId: video.projectId,
-                            })
-                          }
-                          className="bg-destructive text-destructive-foreground hover:bg-destructive/90"
-                        >
-                          Eliminar
-                        </AlertDialogAction>
-                      </AlertDialogFooter>
-                    </AlertDialogContent>
-                  </AlertDialog>
-                )}
-              </div>
-              <h3 className="font-medium text-sm mb-1 truncate">
-                {video.optimizedTitle || video.title}
-              </h3>
-              <div className="flex items-center justify-between text-xs text-muted-foreground">
-                <span>{video.seriesNumber || "Sin serie"}</span>
-                <span>
-                  {video.updatedAt &&
-                    new Date(video.updatedAt).toLocaleDateString()}
-                  {!video.updatedAt &&
-                    video.createdAt &&
-                    new Date(video.createdAt).toLocaleDateString()}
-                </span>
-              </div>
-              <div className="mt-2">
-                <UserBadges video={video} compact />
-              </div>
-            </div>
-          </div>
-        ))}
-        {(!videos || videos.length === 0) && renderEmptyState()}
-      </div>
-    );
-  }
-
-  function getListView() {
-    return (
-      <div className="space-y-4">
-        {videos?.map((video: any) => (
-          <div
-            key={video.id}
-            className="flex items-center gap-4 p-4 bg-card rounded-lg shadow-sm hover:shadow-md transition-all duration-200 border border-border hover:border-primary/20 cursor-pointer relative overflow-hidden"
-            onClick={() => handleVideoClick(video)}
-          >
-            {/* Gradient accent en tarjetas list */}
-            <div className="h-full w-1 bg-gradient-to-b from-indigo-600 via-primary to-violet-500 absolute top-0 left-0"></div>
-            <div className="w-24 h-16 bg-muted rounded overflow-hidden flex-shrink-0">
-              {video.thumbnailUrl ? (
-                <img
-                  src={video.thumbnailUrl}
-                  alt={video.title}
-                  className="w-full h-full object-cover"
-                />
-              ) : (
-                <div className="w-full h-full flex items-center justify-center bg-muted text-muted-foreground">
-                  <Layout className="h-4 w-4" />
-                </div>
-              )}
-            </div>
-            <div className="flex-grow min-w-0">
-              <h3 className="font-medium mb-1 truncate">
-                {video.optimizedTitle || video.title}
-              </h3>
-              <div className="flex items-center gap-2">
-                <Badge
-                  variant="secondary"
-                  className={cn("text-xs", getStatusBadgeColor(video.status))}
-                >
-                  {getStatusLabel(user!.role, video)}
-                </Badge>
-                <span className="text-sm text-muted-foreground">•</span>
-                <span className="text-sm text-muted-foreground">
-                  {video.seriesNumber || "Sin serie"}
-                </span>
-              </div>
-              <div className="mt-2">
-                <UserBadges video={video} />
-              </div>
-            </div>
-            <div className="flex items-center gap-2">
-              <span className="text-sm text-muted-foreground">
-                {new Date(
-                  video.updatedAt || video.createdAt,
-                ).toLocaleDateString()}
-              </span>
-              {user?.role === "admin" && (
-                <AlertDialog>
-                  <AlertDialogTrigger asChild>
-                    <Button
-                      variant="ghost"
-                      size="icon"
-                      className="text-destructive"
-                    >
-                      <Trash2 className="h-4 w-4" />
-                    </Button>
-                  </AlertDialogTrigger>
-                  <AlertDialogContent>
-                    <AlertDialogHeader>
-                      <AlertDialogTitle>¿Estás seguro?</AlertDialogTitle>
-                      <AlertDialogDescription>
-                        Esta acción no se puede deshacer. Se eliminará
-                        permanentemente el video
-                        <span className="font-medium"> {video.title}</span>.
-                      </AlertDialogDescription>
-                    </AlertDialogHeader>
-                    <AlertDialogFooter>
-                      <AlertDialogCancel>Cancelar</AlertDialogCancel>
-                      <AlertDialogAction
-                        onClick={() =>
-                          deleteVideo({
-                            videoId: video.id,
-                            projectId: video.projectId,
-                          })
-                        }
-                        className="bg-destructive text-destructive-foreground hover:bg-destructive/90"
-                      >
-                        Eliminar
-                      </AlertDialogAction>
-                    </AlertDialogFooter>
-                  </AlertDialogContent>
-                </AlertDialog>
-              )}
-            </div>
-          </div>
-        ))}
-        {(!videos || videos.length === 0) && renderEmptyState()}
-      </div>
-    );
-  }
-
-  function getVideoDialog() {
-    return (
-      <Dialog
-        open={Boolean(selectedVideo)}
-        onOpenChange={() => setSelectedVideo(undefined)}
-      >
-        <VideoDetailDialog
-          video={selectedVideo!}
-          onUpdate={async (data, keepDialog) => {
-            setUpdatingVideoId(selectedVideo!.id);
-            try {
-              await updateVideo({
-                videoId: selectedVideo!.id,
-                projectId: selectedVideo!.projectId,
-                updateRequest: data,
-              });
-              if (!keepDialog) {
-                setUpdatingVideoId(undefined);
-                setSelectedVideo(undefined);                
-              }              
-
-            } catch (err) {
-              console.log(err);
-              toast.error("Error al actualizar el video");
-            }
-          }}
-        />
-      </Dialog>
-    );
-  }
-
-  // Función para manejar el cambio de página
-  function handlePageChange (newPage: number) {
-    if (newPage >= 1 && newPage <= (paginationMetadata?.totalPages || 1)) {
-      changePage(newPage);
-    }
-  };
-
-  // Función para renderizar los elementos de paginación
-  function renderPaginationItems () {
-    if (!paginationMetadata) return null;
-
-    const { page: currentPage, totalPages } = paginationMetadata;
-    const pages = [];
-
-    // Mostrar primera página
-    if (currentPage > 2) {
-      pages.push(
-        <PaginationItem key="first">
-          <PaginationLink onClick={() => handlePageChange(1)}>1</PaginationLink>
-        </PaginationItem>
-      );
-
-      // Mostrar elipsis si hay muchas páginas
-      if (currentPage > 3) {
-        pages.push(
-          <PaginationItem key="ellipsis-start">
-            <PaginationEllipsis />
-          </PaginationItem>
-        );
-      }
-    }
-
-    // Páginas alrededor de la actual
-    for (let i = Math.max(1, currentPage - 1); i <= Math.min(totalPages, currentPage + 1); i++) {
-      pages.push(
-        <PaginationItem key={i}>
-          <PaginationLink 
-            isActive={i === currentPage}
-            onClick={() => handlePageChange(i)}
-          >
-            {i}
-          </PaginationLink>
-        </PaginationItem>
-      );
-    }
-
-    // Mostrar elipsis si hay muchas páginas
-    if (currentPage < totalPages - 2) {
-      pages.push(
-        <PaginationItem key="ellipsis-end">
-          <PaginationEllipsis />
-        </PaginationItem>
-      );
-
-      // Mostrar última página
-      pages.push(
-        <PaginationItem key="last">
-          <PaginationLink onClick={() => handlePageChange(totalPages)}>
-            {totalPages}
-          </PaginationLink>
-        </PaginationItem>
-      );
-    }
-
-    return pages;
-  };
-
-  return (
-    <div className="min-h-screen bg-background">
-      <div className="flex flex-col gap-2 mb-12">
-        <div className="flex items-center justify-between">
-          <div className="space-y-3">
-            <h1 className="text-4xl font-bold">
-              <span className="bg-gradient-to-r from-blue-600 via-purple-600 to-pink-600 bg-clip-text text-transparent">
-                Videos
-              </span>
-            </h1>
-            <div className="flex items-center space-x-4">
-              <div className="h-8 w-1 bg-gradient-to-b from-blue-600 via-purple-600 to-pink-600 rounded-full" />
-              <p className="text-lg text-muted-foreground font-medium tracking-tight">
-                Gestiona y optimiza tus videos para YouTube
-              </p>
-            </div>
-          </div>
-          {user?.role === "admin" && (
-            <NewVideoDialog
-              open={newVideoDialogOpen}
-              onOpenChange={setNewVideoDialogOpen}
-            />
-          )}
-        </div>
-      </div>
-
-      <div className="mb-4 space-y-4">
-        <div className="flex flex-col sm:flex-row sm:items-center justify-between gap-4">
-          <VideoFilters
-            searchTerm={searchTerm}
-            onSearchChange={setSearchTerm}
-            status={status}
-            onStatusChange={setStatus}
-            date={dateRange}
-            onDateChange={setDateRange}
-            assignedTo={assignedTo}
-            onAssignedToChange={setAssignedTo}
-            projectId={projectId}
-            onProjectChange={setProjectId}
-            showFilters={showFilters}
-          />
-          
-          <div className="flex items-center gap-2 ml-auto">
-            <Button
-              variant={showFilters ? "secondary" : "ghost"}
-              size="icon"
-              onClick={() => setShowFilters(!showFilters)}
-              className="h-9 w-9"
-            >
-              <Filter className="h-4 w-4" />
-            </Button>
-            <Button
-              variant={viewMode === "table" ? "secondary" : "ghost"}
-              size="icon"
-              onClick={() => setViewMode("table")}
-              className="h-9 w-9"
-            >
-              <Layout className="h-4 w-4" />
-            </Button>
-            <Button
-              variant={viewMode === "grid" ? "secondary" : "ghost"}
-              size="icon"
-              onClick={() => setViewMode("grid")}
-              className="h-9 w-9"
-            >
-              <Grid className="h-4 w-4" />
-            </Button>
-            <Button
-              variant={viewMode === "list" ? "secondary" : "ghost"}
-              size="icon"
-              onClick={() => setViewMode("list")}
-              className="h-9 w-9"
-            >
-              <List className="h-4 w-4" />
-            </Button>
-          </div>
-        </div>
-      </div>
-
-      { paginationMetadata && 
-        <div className="mb-4 w-full sm:w-[140px]">
-          <Select
-            value={String(paginationMetadata.limit)}
-            onValueChange={(value) => changeLimit(Number(value))}
-          >
-            <SelectTrigger>
-              <SelectValue placeholder="Mostrar" />
-            </SelectTrigger>
-            <SelectContent>
-              <SelectItem value="10">10 por página</SelectItem>
-              <SelectItem value="25">25 por página</SelectItem>
-              <SelectItem value="50">50 por página</SelectItem>
-              <SelectItem value="100">100 por página</SelectItem>
-            </SelectContent>
-          </Select>
-        </div>
-      }
-      
-      
-      <div className="rounded-lg">
-        {viewMode === "table"
-          ? getTableView()
-          : viewMode === "grid"
-            ? getGridView()
-            : getListView()}
-      </div>
-
-      {paginationMetadata && (
-        <div className="mt-8">
-
-          {paginationMetadata.totalPages > 1 && (
-          <Pagination>
-            <PaginationContent>
-              <PaginationItem>
-                <PaginationPrevious 
-                  onClick={() => handlePageChange(page - 1)}
-                />
-              </PaginationItem>
-
-              {renderPaginationItems()}
-
-              <PaginationItem>
-                <PaginationNext 
-                  onClick={() => handlePageChange(page + 1)}
-                />
-              </PaginationItem>
-            </PaginationContent>
-          </Pagination>
-          )}
-
-          <div className="text-center text-sm text-muted-foreground mt-2">
-            Mostrando {videos.length} de {paginationMetadata.totalVideos} videos • 
-            Página {paginationMetadata.page} de {paginationMetadata.totalPages}
-          </div>
-        </div>
-      )}
-
-      {selectedVideo && getVideoDialog()}
-    </div>
-  );
-=======
 import VideosPageFixed from "./VideosPage.fixed";
 
 export default function VideosPage() {
   return <VideosPageFixed />;
->>>>>>> 29d3a0ed
 }