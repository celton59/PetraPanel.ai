--- conflicted
+++ resolved
@@ -57,8 +57,7 @@
       bio: user?.bio ? user.bio : undefined,
       role: user?.role ?? "youtuber",
       password: "",
-<<<<<<< HEAD
-=======
+
     },
     resolver: async (values) => {
       const errors: Record<string, { type: string; message: string }> = {};
@@ -119,7 +118,6 @@
         values,
         errors: Object.keys(errors).length > 0 ? errors : {},
       };
->>>>>>> bc3c51a3
     },
   });
 
@@ -250,8 +248,6 @@
             <div className="space-y-6">
               <PersonalInfoSection
                 form={form}
-<<<<<<< HEAD
-=======
                 formData={{
                   role: user?.role,
                   password: "",
@@ -267,7 +263,6 @@
                   });
                   form.trigger();
                 }}
->>>>>>> bc3c51a3
                 isCheckingUsername={false}
                 isCheckingEmail={false}
               />
@@ -276,8 +271,6 @@
             <div className="space-y-6">
               <SecuritySection
                 form={form}
-<<<<<<< HEAD
-=======
                 formData={{
                   role: user?.role,
                   password: "",
@@ -293,7 +286,6 @@
                   });
                   form.trigger();
                 }}
->>>>>>> bc3c51a3
                 isEditing={!!user}
                 selectedProjects={selectedProjects}
                 setSelectedProjects={setSelectedProjects}
