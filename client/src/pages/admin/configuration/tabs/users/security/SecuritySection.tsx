import { FormField, FormItem, FormLabel, FormControl, FormMessage, FormDescription } from "@/components/ui/form";
import { RoleSelector } from "./RoleSelector";
import { Shield, Lock } from "lucide-react";
import { UseFormReturn } from "react-hook-form"
import { ProjectSelector } from "./ProjectSelector";
import { Input } from "@/components/ui/input";
import { Card } from "@/components/ui/card";
import { User } from "@db/schema";
import { UserFormData } from "../UserSettingsForm";

interface SecuritySectionProps {
  isEditing: boolean;
  selectedProjects: number[];
  setSelectedProjects: (projects: number[]) => void;
  form: UseFormReturn<any>;
  formData: UserFormData;
  setFormData: (data: Partial<UserFormData>) => void;
}

export function SecuritySection ({
  isEditing,
  selectedProjects,
  setSelectedProjects,
  form,
  formData,
  setFormData,
}: SecuritySectionProps) {
  return (
    <Card className="p-6 space-y-6">
      <div className="space-y-2">
        <div className="flex items-center space-x-2">
          <Shield className="h-5 w-5 text-primary/70" />
          <h3 className="text-lg font-medium">Seguridad y Permisos</h3>
        </div>
        <p className="text-sm text-muted-foreground">
          Configura la seguridad y los permisos del usuario.
        </p>
      </div>

      <FormField
          control={form.control}
          name="password"
          render={({ field }) => (
            <FormItem>
              <FormLabel className="flex items-center space-x-2">
                <Lock className="h-4 w-4 text-muted-foreground" />
                <span>{isEditing ? "Nueva contraseña" : "Contraseña"}</span>
              </FormLabel>
              <FormControl>
                <Input
                  type="password"
                  {...field}
                  value={field.value || ''}
                  placeholder={isEditing ? "Nueva contraseña (dejar vacío para mantener)" : "Contraseña segura"}
                />
              </FormControl>
              <FormDescription className="text-xs">
                {isEditing ? "Como administrador, puedes cambiar la contraseña del usuario" : "Establece una contraseña segura"}
              </FormDescription>
              <FormMessage />
            </FormItem>
          )}
        />

      <FormField
        control={form.control}
        name="role"
        render={({ field }) => (
          <FormItem>
            <FormLabel className="flex items-center space-x-2">
              <Shield className="h-4 w-4 text-muted-foreground" />
              <span>Rol del usuario</span>
            </FormLabel>
            <FormControl>
              <RoleSelector 
<<<<<<< HEAD
                value={field.value ?? 'optimizer'}
=======
                value={field.value || "youtuber"}
>>>>>>> bc3c51a3
                onChange={(value: User['role']) => {
                  field.onChange(value);
                }}
              />
            </FormControl>
            <FormMessage />
          </FormItem>
        )}
      />

      <div className="space-y-3">
        <FormLabel className="flex items-center space-x-2">
          <Shield className="h-4 w-4 text-muted-foreground" />
          <span>Acceso a proyectos</span>
        </FormLabel>
        <ProjectSelector
          selectedProjects={selectedProjects}
          setSelectedProjects={(projects) => {
            console.log("Proyectos seleccionados:", projects);
            setSelectedProjects(projects);
          }}
        />
        <p className="text-sm text-muted-foreground">
          Selecciona los proyectos a los que el usuario tendrá acceso
        </p>
      </div>
    </Card>
  );
};<|MERGE_RESOLUTION|>--- conflicted
+++ resolved
@@ -73,11 +73,7 @@
             </FormLabel>
             <FormControl>
               <RoleSelector 
-<<<<<<< HEAD
-                value={field.value ?? 'optimizer'}
-=======
-                value={field.value || "youtuber"}
->>>>>>> bc3c51a3
+                value={field.value ?? "youtuber"}
                 onChange={(value: User['role']) => {
                   field.onChange(value);
                 }}
