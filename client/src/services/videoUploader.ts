--- conflicted
+++ resolved
@@ -173,9 +173,7 @@
    */
   private async initiateMultipartUpload(): Promise<InitiateMultipartUploadResponse> {
     try {
-<<<<<<< HEAD
-      const response = await axios.post(
-=======
+
       // Importamos api y refreshCSRFToken de nuestro archivo axios mejorado
       const { refreshCSRFToken } = await import('../lib/axios');
       const api = (await import('../lib/axios')).default;
@@ -185,7 +183,6 @@
       
       // Usar nuestra instancia de axios configurada con manejo CSRF
       const response = await api.post(
->>>>>>> e4730a37
         `/api/projects/${this.projectId}/videos/${this.videoId}/initiate-multipart-upload`,
         {
           originalName: this.file.name,
@@ -196,9 +193,7 @@
       
       return response.data.data;
     } catch (error: any) {
-<<<<<<< HEAD
-      throw new Error(error.response?.data?.message || "Error al iniciar la carga multiparte");
-=======
+
       console.error("Error al iniciar la carga multiparte:", error);
       
       // Manejo mejorado de errores de CSRF
@@ -210,7 +205,6 @@
       }
       
       throw new Error(error.response?.data?.message || error.message || "Error al iniciar la carga multiparte");
->>>>>>> e4730a37
     }
   }
 
@@ -219,9 +213,7 @@
    */
   private async completeMultipartUpload(): Promise<void> {
     try {
-<<<<<<< HEAD
-      const response = await axios.post(
-=======
+
       // Importamos api y refreshCSRFToken de nuestro archivo axios mejorado
       const { refreshCSRFToken } = await import('../lib/axios');
       const api = (await import('../lib/axios')).default;
@@ -231,7 +223,6 @@
       
       // Usar nuestra instancia de axios configurada con manejo CSRF
       const response = await api.post(
->>>>>>> e4730a37
         `/api/projects/${this.projectId}/videos/${this.videoId}/complete-multipart-upload`,
         {
           uploadId: this.uploadId,
@@ -242,9 +233,7 @@
       
       this.fileUrl = response.data.url;
     } catch (error: any) {
-<<<<<<< HEAD
-      throw new Error(error.response?.data?.message || "Error al completar la carga multiparte");
-=======
+
       console.error("Error al completar la carga multiparte:", error);
       
       // Manejo mejorado de errores de CSRF
@@ -256,7 +245,6 @@
       }
       
       throw new Error(error.response?.data?.message || error.message || "Error al completar la carga multiparte");
->>>>>>> e4730a37
     }
   }
 
@@ -265,9 +253,7 @@
    */
   private async abortMultipartUpload(): Promise<void> {
     try {
-<<<<<<< HEAD
-      await axios.post(
-=======
+
       // Importamos api y refreshCSRFToken de nuestro archivo axios mejorado
       const { refreshCSRFToken } = await import('../lib/axios');
       const api = (await import('../lib/axios')).default;
@@ -277,7 +263,6 @@
       
       // Usar nuestra instancia de axios configurada con manejo CSRF
       await api.post(
->>>>>>> e4730a37
         `/api/projects/${this.projectId}/videos/${this.videoId}/abort-multipart-upload`,
         {
           uploadId: this.uploadId,
@@ -285,9 +270,7 @@
         }
       );
     } catch (error: any) {
-<<<<<<< HEAD
-      throw new Error(error.response?.data?.message || "Error al abortar la carga multiparte");
-=======
+
       console.error("Error al abortar la carga multiparte:", error);
       
       // Manejo mejorado de errores de CSRF
@@ -299,7 +282,6 @@
       }
       
       throw new Error(error.response?.data?.message || error.message || "Error al abortar la carga multiparte");
->>>>>>> e4730a37
     }
   }
 
