import { useState, useEffect, useCallback } from 'react';
import axios from 'axios';
import { toast } from 'sonner';
import { useQuery, useMutation, useQueryClient } from '@tanstack/react-query';

export interface VideoAffiliate {
  id: number;
  videoId: number;
  companyId: number;
  companyName: string;
  companyLogo?: string | null;
  companyUrl?: string | null;
  includedByYoutuber: boolean;
  notified: boolean;
  createdAt: string;
  updatedAt: string;
}

// Clave base para la caché de consultas
const AFFILIATES_QUERY_KEY = 'videoAffiliates';

/**
 * Transforma los datos de afiliados desde la API al formato que necesitamos
 */
const transformAffiliateData = (affiliateData: any[]): VideoAffiliate[] => {
  return affiliateData.map((affiliate: any) => ({
    id: affiliate.id,
    videoId: affiliate.video_id,
    companyId: affiliate.company_id,
    companyName: affiliate.company?.name || 'Desconocido',
    companyLogo: affiliate.company?.logo_url,
    companyUrl: affiliate.company?.affiliate_url,
    includedByYoutuber: affiliate.included_by_youtuber || false,
    notified: affiliate.notified || false,
    createdAt: affiliate.created_at,
    updatedAt: affiliate.updated_at
  }));
};

/**
 * Función para obtener afiliados desde el servidor
 */
const fetchVideoAffiliates = async (videoId: number): Promise<VideoAffiliate[]> => {
  if (!videoId) return [];
  
  const response = await axios.get(`/api/affiliates/videos/${videoId}/matches`);
  const affiliateData = response.data.data || [];
  
  return transformAffiliateData(affiliateData);
};

/**
 * Hook para gestionar los datos de afiliados de un video específico
 * Utiliza react-query para caché y gestión de estado
 * @param videoId ID del video
 * @returns Estado y funciones para gestionar afiliados
 */
<<<<<<< HEAD
export function useVideoAffiliates(videoId: number | null) {
=======
export function useVideoAffiliates(videoId: number | undefined) {
>>>>>>> 054c2839
  const queryClient = useQueryClient();
  
  // Consulta con caché para obtener afiliados
  const { 
    data: affiliates = [], 
    isLoading, 
    error 
  } = useQuery({
    queryKey: [AFFILIATES_QUERY_KEY, videoId],
    queryFn: () => videoId ? fetchVideoAffiliates(videoId) : Promise.resolve([]),
    enabled: !!videoId,
    staleTime: 5 * 60 * 1000, // 5 minutos
    cacheTime: 10 * 60 * 1000, // 10 minutos
  });

  // Mutación para actualizar el estado de inclusión de un afiliado
  const updateAffiliateMutation = useMutation({
    mutationFn: async ({ affiliateId, isIncluded }: { affiliateId: number, isIncluded: boolean }) => {
      const response = await axios.put(`/api/affiliates/matches/${affiliateId}/inclusion`, {
        included: isIncluded
      });
      return { success: response.data.success, affiliateId, isIncluded };
    },
    onSuccess: (data) => {
      if (data.success && videoId) {
        // Actualizar la caché con el nuevo estado
        queryClient.setQueryData([AFFILIATES_QUERY_KEY, videoId], (oldData: VideoAffiliate[] | undefined) => {
          if (!oldData) return [];
          
          return oldData.map(affiliate => 
            affiliate.id === data.affiliateId 
              ? { ...affiliate, includedByYoutuber: data.isIncluded } 
              : affiliate
          );
        });
        
        toast.success(`Enlace de afiliado ${data.isIncluded ? 'marcado como incluido' : 'marcado como no incluido'}`);
      }
    },
    onError: (error) => {
      console.error('Error al actualizar estado de afiliado:', error);
      toast.error('No se pudo actualizar el estado del afiliado');
    }
  });

  // Función para actualizar el estado de inclusión de un afiliado
  const updateAffiliateStatus = useCallback((affiliateId: number, isIncluded: boolean) => {
    updateAffiliateMutation.mutate({ affiliateId, isIncluded });
  }, [updateAffiliateMutation]);

  // Calcular número de afiliados pendientes (que no han sido incluidos)
  const pendingAffiliates = affiliates.filter(affiliate => !affiliate.includedByYoutuber).length;

  // Verificar si hay algún afiliado
  const hasAffiliates = affiliates.length > 0;

  return {
    affiliates,
    isLoading,
    error,
    isUpdating: updateAffiliateMutation.isLoading,
    updateAffiliateStatus,
    pendingAffiliates,
    hasAffiliates
  };
}<|MERGE_RESOLUTION|>--- conflicted
+++ resolved
@@ -1,7 +1,8 @@
-import { useState, useEffect, useCallback } from 'react';
+import { useCallback } from 'react';
 import axios from 'axios';
 import { toast } from 'sonner';
 import { useQuery, useMutation, useQueryClient } from '@tanstack/react-query';
+import { VideoAffiliateMatch } from '@db/schema';
 
 export interface VideoAffiliate {
   id: number;
@@ -22,7 +23,8 @@
 /**
  * Transforma los datos de afiliados desde la API al formato que necesitamos
  */
-const transformAffiliateData = (affiliateData: any[]): VideoAffiliate[] => {
+
+const transformAffiliateData = (affiliateData: VideoAffiliateMatch[]): VideoAffiliate[] => {
   return affiliateData.map((affiliate: any) => ({
     id: affiliate.id,
     videoId: affiliate.video_id,
@@ -44,7 +46,7 @@
   if (!videoId) return [];
   
   const response = await axios.get(`/api/affiliates/videos/${videoId}/matches`);
-  const affiliateData = response.data.data || [];
+  const affiliateData: VideoAffiliateMatch[] = response.data.data || [];
   
   return transformAffiliateData(affiliateData);
 };
@@ -55,11 +57,7 @@
  * @param videoId ID del video
  * @returns Estado y funciones para gestionar afiliados
  */
-<<<<<<< HEAD
-export function useVideoAffiliates(videoId: number | null) {
-=======
 export function useVideoAffiliates(videoId: number | undefined) {
->>>>>>> 054c2839
   const queryClient = useQueryClient();
   
   // Consulta con caché para obtener afiliados
@@ -67,12 +65,11 @@
     data: affiliates = [], 
     isLoading, 
     error 
-  } = useQuery({
+  } = useQuery<VideoAffiliate[]>({
     queryKey: [AFFILIATES_QUERY_KEY, videoId],
     queryFn: () => videoId ? fetchVideoAffiliates(videoId) : Promise.resolve([]),
     enabled: !!videoId,
     staleTime: 5 * 60 * 1000, // 5 minutos
-    cacheTime: 10 * 60 * 1000, // 10 minutos
   });
 
   // Mutación para actualizar el estado de inclusión de un afiliado
@@ -120,7 +117,7 @@
     affiliates,
     isLoading,
     error,
-    isUpdating: updateAffiliateMutation.isLoading,
+    isUpdating: updateAffiliateMutation.isPending,
     updateAffiliateStatus,
     pendingAffiliates,
     hasAffiliates
