import { useMutation, useQuery, useQueryClient } from "@tanstack/react-query";
import { User, Video } from '@db/schema'
import { toast } from "sonner";
import { useCallback } from "react";
import { useState } from "react";

export type PaginationMetadata = {
  page: number;
  limit: number;
  totalVideos: number;
  totalPages: number;
  hasNextPage: boolean;
  hasPrevPage: boolean;
};

export type UpdateVideoData = Omit< Partial<Video>, 'id' | 'projectId' | 'contentLastReviewedAt' | 'updatedAt' | 'mediaLastReviewedAt' | 'thumbnailUrl' >


export type ApiVideo = {
  [K in keyof Video]: Video[K];
} & {
  contentReviewerName: User["fullName"] | null;
  contentReviewerUsername: User["username"];
  mediaReviewerName: User["fullName"] | null;
  mediaReviewerUsername: User["username"];
  creatorName: User["fullName"] | null,
  creatorUsername: User["username"],
  optimizerName: User["fullName"] | null,
  optimizerUsername: User["username"],
  uploaderName: User["fullName"] | null,
  uploaderUsername: User["username"],
  deletedByName: User["fullName"] | null,
  deletedByUsername: User["username"] | null
}

interface VideosResponse {
  videos: ApiVideo[];
  isLoading: boolean;
  createVideo: (video: Pick<Video, "title" | "description" | "projectId">) => Promise<any>;
  createBulkVideos: ({ projectId, titles }: { projectId: number, titles: string[] }) => Promise<any>;
  updateVideo: ({ videoId, projectId, updateRequest }: { videoId: number; projectId: number; updateRequest: UpdateVideoData }) => Promise<any>;
  deleteVideo: ({videoId, projectId, permanent }: { videoId: number, projectId: number, permanent?: boolean }) => Promise<any>;
  bulkDeleteVideos: ({projectId, videoIds, permanent }: { projectId: number, videoIds: number[], permanent?: boolean }) => Promise<any>;
  restoreVideo: ({videoId, projectId}: { videoId: number, projectId: number }) => Promise<any>;
  emptyTrash: ({projectId}: { projectId: number }) => Promise<any>;
  getTrashVideos: ({projectId}: { projectId: number }) => Promise<ApiVideo[]>;
<<<<<<< HEAD
  pagination: PaginationMetadata;
}

export function useVideos() {
=======
  assignVideoToYoutuber: ({videoId, projectId}: { videoId: number, projectId: number }) => Promise<any>;
} {
>>>>>>> bc3c51a3
  const queryClient = useQueryClient();
  const [page, setPage] = useState(1);
  const [limit, setLimit] = useState(10);

  const queryKey = ["/api/videos", page, limit]

  const {
    data: videosData,
    isLoading,
    isFetching,
  } = useQuery<VideosResponse>({
    queryKey,
    queryFn: async () => {
<<<<<<< HEAD
      const params = new URLSearchParams();
      params.append("page", page.toString());
      params.append("limit", limit.toString());

      const res = await fetch(`/api/videos?${params.toString()}`, {
        credentials: "include"
      });
      
      if (!res.ok) {
        throw new Error("Error al cargar los videos");
      }
      
      const data = await res.json();
      return data;
=======
      try {
        // Usamos axios para beneficiarnos del manejo de CSRF y credenciales
        const api = (await import('../lib/axios')).default;
        const response = await api.get(queryKey[0]);
        return response.data;
      } catch (error: any) {
        console.error('Error al cargar los videos:', error);
        // Mostramos el mensaje de error de la API si está disponible
        if (error.response?.data?.message) {
          throw new Error(error.response.data.message);
        }
        // Error genérico
        throw new Error("Error al cargar los videos");
      }
>>>>>>> bc3c51a3
    },
    retry: 1,
    refetchOnWindowFocus: false,
    staleTime: 5 * 60 * 1000, // Datos considerados frescos por 5 minutos
    gcTime: 30 * 60 * 1000 // Tiempo de recolección de basura (antes cacheTime)
  });

  const createVideoMutation = useMutation({
    mutationFn: async (video: Pick<Video, "title" | "description" | "projectId">) => {
      // Importamos api y refreshCSRFToken de nuestro archivo axios mejorado
      const { refreshCSRFToken } = await import('../lib/axios');
      const api = (await import('../lib/axios')).default;
      
      try {
        // Refrescar proactivamente el token CSRF antes de una operación importante
        await refreshCSRFToken();
        
        // Usar nuestra instancia de axios configurada con manejo CSRF
        const response = await api.post(`/api/projects/${video.projectId}/videos`, video);
        return response.data;
      } catch (error: any) {
        console.error("Error creating video:", error);
        
        // Manejo mejorado de errores de CSRF
        if (error.response?.status === 403 && 
            (error.response?.data?.message?.includes('CSRF') || 
             error.response?.data?.message?.includes('token') || 
             error.response?.data?.message?.includes('Token'))) {
          throw new Error("Error de validación de seguridad. Se intentará refrescar automáticamente.");
        }
        
        // Otros errores
        throw new Error(error.response?.data?.message || error.message || "Error al crear el video");
      }
    },
    onSuccess: (data) => {
      queryClient.invalidateQueries({ queryKey: ['/api/videos'] });
      queryClient.invalidateQueries({ queryKey: [`/api/projects/${data.projectId}/videos`] });
      toast.success("Video creado", {
        description: "El video se ha creado correctamente",
      });
    },
    onError: (error: Error) => {
      // Si es un error de CSRF, mostramos un mensaje más amigable
      if (error.message.includes('seguridad') || error.message.includes('token') || error.message.includes('CSRF')) {
        toast.error("Error de seguridad", {
          description: "Hubo un problema con la validación de seguridad. Inténtalo de nuevo.",
        });
      } else {
        toast.error("Error", {
          description: error.message || "No se pudo crear el video",
        });
      }
    },
  });
  
  const createBulkVideosMutation = useMutation({
    mutationFn: async ({ projectId, titles }: { projectId: number, titles: string[] }) => {
      // Importamos api y refreshCSRFToken de nuestro archivo axios mejorado
      const { refreshCSRFToken } = await import('../lib/axios');
      const api = (await import('../lib/axios')).default;
      
      try {
        // Refrescar proactivamente el token CSRF antes de una operación importante
        await refreshCSRFToken();
        
        // Usar nuestra instancia de axios configurada con manejo CSRF
        const response = await api.post(`/api/projects/${projectId}/videos/bulk`, { titles });
        return response.data;
      } catch (error: any) {
        console.error("Error creating videos in bulk:", error);
        
        // Manejo mejorado de errores de CSRF
        if (error.response?.status === 403 && 
            (error.response?.data?.message?.includes('CSRF') || 
             error.response?.data?.message?.includes('token') || 
             error.response?.data?.message?.includes('Token'))) {
          throw new Error("Error de validación de seguridad. Se intentará refrescar automáticamente.");
        }
        
        // Otros errores
        throw new Error(error.response?.data?.message || error.message || "Error al crear los videos en masa");
      }
    },
    onSuccess: (data) => {
      queryClient.invalidateQueries({ queryKey: ['/api/videos'] });
      if (data.data && data.data.length > 0) {
        queryClient.invalidateQueries({ queryKey: [`/api/projects/${data.data[0].projectId}/videos`] });
      }
      toast.success("Videos creados", {
        description: data.message || `Se han creado ${data.data?.length || 0} videos correctamente`,
      });
    },
    onError: (error: Error) => {
      // Si es un error de CSRF, mostramos un mensaje más amigable
      if (error.message.includes('seguridad') || error.message.includes('token') || error.message.includes('CSRF')) {
        toast.error("Error de seguridad", {
          description: "Hubo un problema con la validación de seguridad. Inténtalo de nuevo.",
        });
      } else {
        toast.error("Error", {
          description: error.message || "No se pudieron crear los videos en masa",
        });
      }
    },
  });

  const updateVideoMutation = useMutation({
<<<<<<< HEAD
    mutationFn: async ({
      videoId,
      projectId,
      updateRequest,
    }: {
      videoId: number;
      projectId: number;
      updateRequest: UpdateVideoData;
    }) => {
      const res = await fetch(`/api/projects/${projectId}/videos/${videoId}`, {
        method: "PATCH",
        headers: { "Content-Type": "application/json" },
        body: JSON.stringify(updateRequest),
        credentials: "include",
      });

      if (!res.ok) {
        const errorText = await res.text();
        throw new Error(errorText || "Error al actualizar el video");
=======
    mutationFn: async ({ videoId, projectId, updateRequest }: { videoId: number; projectId: number, updateRequest: UpdateVideoData }) => {

      // Importamos api y refreshCSRFToken de nuestro archivo axios mejorado
      const { refreshCSRFToken } = await import('../lib/axios');
      const api = (await import('../lib/axios')).default;
      
      console.log('Datos de actualización:', updateRequest);
      
      try {
        // Refrescar proactivamente el token CSRF antes de una operación importante
        await refreshCSRFToken();
        
        // Usar nuestra instancia de axios configurada con manejo CSRF
        const response = await api.patch(`/api/projects/${projectId}/videos/${videoId}`, updateRequest);
        return response.data;
      } catch (error: any) {
        console.error("Error updating video:", error);
        
        // Manejo mejorado de errores de CSRF
        if (error.response?.status === 403 && 
            (error.response?.data?.message?.includes('CSRF') || 
             error.response?.data?.message?.includes('token') || 
             error.response?.data?.message?.includes('Token'))) {
          throw new Error("Error de validación de seguridad. Se intentará refrescar automáticamente.");
        }
        
        // Otros errores
        throw new Error(error.response?.data?.message || error.message || "Error al actualizar el video");
>>>>>>> bc3c51a3
      }
    },
    onSuccess: (data) => {
      queryClient.invalidateQueries({ queryKey: ['/api/videos'] });
      queryClient.invalidateQueries({ queryKey: [`/api/projects/${data.projectId}/videos`] });
      toast.success("Video actualizado", {
        description: "El video se ha actualizado correctamente",
      });
    },
    onError: (error: Error) => {
      // Si es un error de CSRF, mostramos un mensaje más amigable
      if (error.message.includes('seguridad') || error.message.includes('token') || error.message.includes('CSRF')) {
        toast.error("Error de seguridad", {
          description: "Hubo un problema con la validación de seguridad. Inténtalo de nuevo.",
        });
      } else {
        toast.error("Error", {
          description: error.message || "No se pudo actualizar el video",
        });
      }
    },
  });

  const deleteVideoMutation = useMutation({

    mutationFn: async ({videoId, projectId, permanent = false } : { videoId: number, projectId: number, permanent?: boolean }) => {

      // Importamos api y refreshCSRFToken de nuestro archivo axios mejorado
      const { refreshCSRFToken } = await import('../lib/axios');
      const api = (await import('../lib/axios')).default;
      
      try {
        // Refrescar proactivamente el token CSRF antes de una operación importante
        await refreshCSRFToken();
        
        // Usar nuestra instancia de axios configurada con manejo CSRF
        const response = await api.delete(`/api/projects/${projectId}/videos/${videoId}${permanent ? '?permanent=true' : ''}`);
        return response.data;
      } catch (error: any) {
        console.error("Error deleting video:", error);
        
        // Manejo mejorado de errores de CSRF
        if (error.response?.status === 403 && 
            (error.response?.data?.message?.includes('CSRF') || 
             error.response?.data?.message?.includes('token') || 
             error.response?.data?.message?.includes('Token'))) {
          throw new Error("Error de validación de seguridad. Se intentará refrescar automáticamente.");
        }
        
        // Otros errores
        throw new Error(error.response?.data?.message || error.message || "Error al eliminar el video");
      }
    },
    onSuccess: (data, variables) => {
      queryClient.invalidateQueries({ queryKey });
      toast.success(variables.permanent ? "Video eliminado permanentemente" : "Video movido a la papelera", {
        description: variables.permanent 
          ? "El video ha sido eliminado permanentemente" 
          : "El video se ha movido a la papelera"
      });
    },
    onError: (error: Error) => {
      // Si es un error de CSRF, mostramos un mensaje más amigable
      if (error.message.includes('seguridad') || error.message.includes('token') || error.message.includes('CSRF')) {
        toast.error("Error de seguridad", {
          description: "Hubo un problema con la validación de seguridad. Inténtalo de nuevo.",
        });
      } else {
        toast.error("Error", {
          description: error.message || "No se pudo eliminar el video",
        });
      }
    },
  });


  const bulkDeleteVideosMutation = useMutation({
    mutationFn: async ({projectId, videoIds, permanent = false} : { projectId: number, videoIds: number[], permanent?: boolean }) => {

      // Importamos api y refreshCSRFToken de nuestro archivo axios mejorado
      const { refreshCSRFToken } = await import('../lib/axios');
      const api = (await import('../lib/axios')).default;
      
      try {
        // Refrescar proactivamente el token CSRF antes de una operación importante
        await refreshCSRFToken();
        
        // Usar nuestra instancia de axios configurada con manejo CSRF
        const response = await api.delete(`/api/projects/${projectId}/videos${permanent ? '?permanent=true' : ''}`, {
          data: { videoIds } // Axios requiere que el body en DELETE esté en data
        });
        return response.data;
      } catch (error: any) {
        console.error("Error bulk deleting videos:", error);
        
        // Manejo mejorado de errores de CSRF
        if (error.response?.status === 403 && 
            (error.response?.data?.message?.includes('CSRF') || 
             error.response?.data?.message?.includes('token') || 
             error.response?.data?.message?.includes('Token'))) {
          throw new Error("Error de validación de seguridad. Se intentará refrescar automáticamente.");
        }
        
        // Otros errores
        throw new Error(error.response?.data?.message || error.message || "Error al eliminar los videos en masa");
      }
    },
    onSuccess: (data, variables) => {
      queryClient.invalidateQueries({ queryKey });
      toast.success(variables.permanent ? "Videos eliminados permanentemente" : "Videos movidos a la papelera", {
        description: variables.permanent 
          ? `Se han eliminado permanentemente ${data.deleted || 0} videos` 
          : `Se han movido ${data.deleted || 0} videos a la papelera`
      });
    },
    onError: (error: Error) => {
      // Si es un error de CSRF, mostramos un mensaje más amigable
      if (error.message.includes('seguridad') || error.message.includes('token') || error.message.includes('CSRF')) {
        toast.error("Error de seguridad", {
          description: "Hubo un problema con la validación de seguridad. Inténtalo de nuevo.",
        });
      } else {
        toast.error("Error", {
          description: error.message || "No se pudieron eliminar los videos en masa",
        });
      }
    },
  });

  // Nueva función para restaurar videos de la papelera
  const restoreVideoMutation = useMutation({
    mutationFn: async ({videoId, projectId}: { videoId: number, projectId: number }) => {

      // Importamos api y refreshCSRFToken de nuestro archivo axios mejorado
      const { refreshCSRFToken } = await import('../lib/axios');
      const api = (await import('../lib/axios')).default;
      
      try {
        // Refrescar proactivamente el token CSRF antes de una operación importante
        await refreshCSRFToken();
        
        // Usar nuestra instancia de axios configurada con manejo CSRF
        const response = await api.post(`/api/projects/${projectId}/videos/${videoId}/restore`);
        return response.data;
      } catch (error: any) {
        console.error("Error restoring video:", error);
        
        // Manejo mejorado de errores de CSRF
        if (error.response?.status === 403 && 
            (error.response?.data?.message?.includes('CSRF') || 
             error.response?.data?.message?.includes('token') || 
             error.response?.data?.message?.includes('Token'))) {
          throw new Error("Error de validación de seguridad. Se intentará refrescar automáticamente.");
        }
        
        // Otros errores
        throw new Error(error.response?.data?.message || error.message || "Error al restaurar el video");
      }
    },
    onSuccess: () => {
      queryClient.invalidateQueries({ queryKey });
      toast.success("Video restaurado", {
        description: "El video ha sido restaurado correctamente",
      });
    },
    onError: (error: Error) => {
      // Si es un error de CSRF, mostramos un mensaje más amigable
      if (error.message.includes('seguridad') || error.message.includes('token') || error.message.includes('CSRF')) {
        toast.error("Error de seguridad", {
          description: "Hubo un problema con la validación de seguridad. Inténtalo de nuevo.",
        });
      } else {
        toast.error("Error", {
          description: error.message || "No se pudo restaurar el video",
        });
      }
    },
  });

  // Nueva función para vaciar la papelera de un proyecto
  const emptyTrashMutation = useMutation({
    mutationFn: async ({projectId}: { projectId: number }) => {

      // Importamos api y refreshCSRFToken de nuestro archivo axios mejorado
      const { refreshCSRFToken } = await import('../lib/axios');
      const api = (await import('../lib/axios')).default;
      
      try {
        // Refrescar proactivamente el token CSRF antes de una operación importante
        await refreshCSRFToken();
        
        // Usar nuestra instancia de axios configurada con manejo CSRF
        const response = await api.delete(`/api/projects/${projectId}/trash`);
        return response.data;
      } catch (error: any) {
        console.error("Error emptying trash:", error);
        
        // Manejo mejorado de errores de CSRF
        if (error.response?.status === 403 && 
            (error.response?.data?.message?.includes('CSRF') || 
             error.response?.data?.message?.includes('token') || 
             error.response?.data?.message?.includes('Token'))) {
          throw new Error("Error de validación de seguridad. Se intentará refrescar automáticamente.");
        }
        
        // Otros errores
        throw new Error(error.response?.data?.message || error.message || "Error al vaciar la papelera");
      }
    },
    onSuccess: () => {
      queryClient.invalidateQueries({ queryKey });
      toast.success("Papelera vaciada", {
        description: "Se han eliminado permanentemente todos los videos de la papelera",
      });
    },
    onError: (error: Error) => {
      // Si es un error de CSRF, mostramos un mensaje más amigable
      if (error.message.includes('seguridad') || error.message.includes('token') || error.message.includes('CSRF')) {
        toast.error("Error de seguridad", {
          description: "Hubo un problema con la validación de seguridad. Inténtalo de nuevo.",
        });
      } else {
        toast.error("Error", {
          description: error.message || "No se pudo vaciar la papelera",
        });
      }
    },
  });

  // Nueva función para obtener los videos en la papelera, memoizada para evitar recreación
  const getTrashVideos = useCallback(async ({projectId}: { projectId: number }): Promise<ApiVideo[]> => {
    try {
      // Importamos api y refreshCSRFToken de nuestro archivo axios mejorado
      const api = (await import('../lib/axios')).default;
      
      // Para operaciones de consulta no es necesario refrescar el token CSRF
      // pero usamos nuestra instancia de axios configurada con withCredentials
      const response = await api.get(`/api/projects/${projectId}/videos?trash=true`);
      return response.data;
    } catch (error: any) {
      console.error("Error getting trash videos:", error);
      
      // Manejo de errores
      throw new Error(error.response?.data?.message || error.message || "Error al obtener los videos de la papelera");
    }
  }, []);

  // Función para asignar un video a un youtuber cuando lo visualiza
  const assignVideoToYoutuberMutation = useMutation({
    mutationFn: async ({videoId, projectId}: { videoId: number, projectId: number }) => {
      // Importamos api y refreshCSRFToken de nuestro archivo axios mejorado
      const { refreshCSRFToken } = await import('../lib/axios');
      const api = (await import('../lib/axios')).default;
      
      try {
        // Refrescar proactivamente el token CSRF antes de una operación importante
        await refreshCSRFToken();
        
        // Usar nuestra instancia de axios configurada con manejo CSRF
        const response = await api.post(`/api/projects/${projectId}/videos/${videoId}/assign`);
        return response.data;
      } catch (error: any) {
        console.error("Error assigning video to youtuber:", error);
        
        // Manejo mejorado de errores de CSRF
        if (error.response?.status === 403 && 
            (error.response?.data?.message?.includes('CSRF') || 
             error.response?.data?.message?.includes('token') || 
             error.response?.data?.message?.includes('Token'))) {
          throw new Error("Error de validación de seguridad. Se intentará refrescar automáticamente.");
        }
        
        // Error cuando el video ya está asignado a otro youtuber
        if (error.response?.status === 403 && error.response?.data?.message?.includes('asignado a otro youtuber')) {
          throw new Error(error.response?.data?.message || "Este video ya está asignado a otro youtuber");
        }
        
        // Otros errores
        throw new Error(error.response?.data?.message || error.message || "Error al asignar el video");
      }
    },
    onSuccess: () => {
      queryClient.invalidateQueries({ queryKey });
      // No mostramos toast aquí para evitar notificaciones innecesarias al usuario
    },
    onError: (error: Error) => {
      // Solo mostramos notificación si no es el caso de que ya está asignado al mismo youtuber
      if (!error.message.includes('ya está asignado a este youtuber')) {
        // Si es un error de CSRF, mostramos un mensaje más amigable
        if (error.message.includes('seguridad') || error.message.includes('token') || error.message.includes('CSRF')) {
          toast.error("Error de seguridad", {
            description: "Hubo un problema con la validación de seguridad. Inténtalo de nuevo.",
          });
        } else if (error.message.includes('asignado a otro youtuber')) {
          toast.error("Video no disponible", {
            description: "Este video ya está siendo trabajado por otro youtuber",
          });
        } else {
          toast.error("Error", {
            description: error.message || "No se pudo asignar el video",
          });
        }
      }
    },
  });

  return {
    videos: videosData?.videos || [],
    isLoading,
    isFetching,
    createVideo: createVideoMutation.mutateAsync,
    createBulkVideos: createBulkVideosMutation.mutateAsync,
    updateVideo: updateVideoMutation.mutateAsync,
    deleteVideo: deleteVideoMutation.mutateAsync,
    bulkDeleteVideos: bulkDeleteVideosMutation.mutateAsync,
    restoreVideo: restoreVideoMutation.mutateAsync,
    emptyTrash: emptyTrashMutation.mutateAsync,
    getTrashVideos,
    assignVideoToYoutuber: assignVideoToYoutuberMutation.mutateAsync,
  };
}<|MERGE_RESOLUTION|>--- conflicted
+++ resolved
@@ -44,15 +44,11 @@
   restoreVideo: ({videoId, projectId}: { videoId: number, projectId: number }) => Promise<any>;
   emptyTrash: ({projectId}: { projectId: number }) => Promise<any>;
   getTrashVideos: ({projectId}: { projectId: number }) => Promise<ApiVideo[]>;
-<<<<<<< HEAD
   pagination: PaginationMetadata;
+assignVideoToYoutuber: ({videoId, projectId}: { videoId: number, projectId: number }) => Promise<any>;
 }
 
 export function useVideos() {
-=======
-  assignVideoToYoutuber: ({videoId, projectId}: { videoId: number, projectId: number }) => Promise<any>;
-} {
->>>>>>> bc3c51a3
   const queryClient = useQueryClient();
   const [page, setPage] = useState(1);
   const [limit, setLimit] = useState(10);
@@ -66,26 +62,11 @@
   } = useQuery<VideosResponse>({
     queryKey,
     queryFn: async () => {
-<<<<<<< HEAD
-      const params = new URLSearchParams();
-      params.append("page", page.toString());
-      params.append("limit", limit.toString());
-
-      const res = await fetch(`/api/videos?${params.toString()}`, {
-        credentials: "include"
-      });
-      
-      if (!res.ok) {
-        throw new Error("Error al cargar los videos");
-      }
-      
-      const data = await res.json();
-      return data;
-=======
+
       try {
         // Usamos axios para beneficiarnos del manejo de CSRF y credenciales
         const api = (await import('../lib/axios')).default;
-        const response = await api.get(queryKey[0]);
+        const response = await api.get(queryKey[0] as string);
         return response.data;
       } catch (error: any) {
         console.error('Error al cargar los videos:', error);
@@ -96,7 +77,6 @@
         // Error genérico
         throw new Error("Error al cargar los videos");
       }
->>>>>>> bc3c51a3
     },
     retry: 1,
     refetchOnWindowFocus: false,
@@ -205,27 +185,7 @@
   });
 
   const updateVideoMutation = useMutation({
-<<<<<<< HEAD
-    mutationFn: async ({
-      videoId,
-      projectId,
-      updateRequest,
-    }: {
-      videoId: number;
-      projectId: number;
-      updateRequest: UpdateVideoData;
-    }) => {
-      const res = await fetch(`/api/projects/${projectId}/videos/${videoId}`, {
-        method: "PATCH",
-        headers: { "Content-Type": "application/json" },
-        body: JSON.stringify(updateRequest),
-        credentials: "include",
-      });
-
-      if (!res.ok) {
-        const errorText = await res.text();
-        throw new Error(errorText || "Error al actualizar el video");
-=======
+
     mutationFn: async ({ videoId, projectId, updateRequest }: { videoId: number; projectId: number, updateRequest: UpdateVideoData }) => {
 
       // Importamos api y refreshCSRFToken de nuestro archivo axios mejorado
@@ -254,7 +214,6 @@
         
         // Otros errores
         throw new Error(error.response?.data?.message || error.message || "Error al actualizar el video");
->>>>>>> bc3c51a3
       }
     },
     onSuccess: (data) => {
