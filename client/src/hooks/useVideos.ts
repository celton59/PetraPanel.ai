--- conflicted
+++ resolved
@@ -68,24 +68,6 @@
 
   const createVideoMutation = useMutation({
     mutationFn: async (video: Pick<Video, "title" | "description" | "projectId">) => {
-<<<<<<< HEAD
-      // Obtener el token CSRF del meta tag
-      const csrfToken = document.querySelector('meta[name="csrf-token"]')?.getAttribute('content');
-      
-      const res = await fetch(`/api/projects/${video.projectId}/videos`, {
-        method: "POST",
-        headers: { 
-          "Content-Type": "application/json",
-          "X-CSRF-Token": csrfToken || ''
-        },
-        body: JSON.stringify(video),
-        credentials: "include",
-      });
-
-      if (!res.ok) {
-        const errorText = await res.text();
-        throw new Error(errorText || "Error al crear el video");
-=======
       // Importamos api y refreshCSRFToken de nuestro archivo axios mejorado
       const { refreshCSRFToken } = await import('../lib/axios');
       const api = (await import('../lib/axios')).default;
@@ -110,7 +92,6 @@
         
         // Otros errores
         throw new Error(error.response?.data?.message || error.message || "Error al crear el video");
->>>>>>> e4730a37
       }
     },
     onSuccess: (data) => {
@@ -136,24 +117,6 @@
   
   const createBulkVideosMutation = useMutation({
     mutationFn: async ({ projectId, titles }: { projectId: number, titles: string[] }) => {
-<<<<<<< HEAD
-      // Obtener el token CSRF del meta tag
-      const csrfToken = document.querySelector('meta[name="csrf-token"]')?.getAttribute('content');
-      
-      const res = await fetch(`/api/projects/${projectId}/videos/bulk`, {
-        method: "POST",
-        headers: { 
-          "Content-Type": "application/json",
-          "X-CSRF-Token": csrfToken || ''
-        },
-        body: JSON.stringify({ titles }),
-        credentials: "include",
-      });
-
-      if (!res.ok) {
-        const errorData = await res.json().catch(() => null);
-        throw new Error(errorData?.message || "Error al crear los videos en masa");
-=======
       // Importamos api y refreshCSRFToken de nuestro archivo axios mejorado
       const { refreshCSRFToken } = await import('../lib/axios');
       const api = (await import('../lib/axios')).default;
@@ -178,7 +141,6 @@
         
         // Otros errores
         throw new Error(error.response?.data?.message || error.message || "Error al crear los videos en masa");
->>>>>>> e4730a37
       }
     },
     onSuccess: (data) => {
@@ -206,31 +168,12 @@
 
   const updateVideoMutation = useMutation({
     mutationFn: async ({ videoId, projectId, updateRequest }: { videoId: number; projectId: number, updateRequest: UpdateVideoData }) => {
-<<<<<<< HEAD
-      // Obtener el token CSRF del meta tag
-      const csrfToken = document.querySelector('meta[name="csrf-token"]')?.getAttribute('content');
+
+      // Importamos api y refreshCSRFToken de nuestro archivo axios mejorado
+      const { refreshCSRFToken } = await import('../lib/axios');
+      const api = (await import('../lib/axios')).default;
       
       console.log('Datos de actualización:', updateRequest);
-
-      const res = await fetch(`/api/projects/${projectId}/videos/${videoId}`, {
-        method: "PATCH",
-        headers: { 
-          "Content-Type": "application/json",
-          "X-CSRF-Token": csrfToken || ''
-        },
-        body: JSON.stringify(updateRequest),
-        credentials: "include",
-      });
-
-      if (!res.ok) {
-        const errorText = await res.text();
-        throw new Error(errorText || "Error al actualizar el video");
-=======
-      // Importamos api y refreshCSRFToken de nuestro archivo axios mejorado
-      const { refreshCSRFToken } = await import('../lib/axios');
-      const api = (await import('../lib/axios')).default;
-      
-      console.log('Datos de actualización:', updateRequest);
       
       try {
         // Refrescar proactivamente el token CSRF antes de una operación importante
@@ -252,7 +195,6 @@
         
         // Otros errores
         throw new Error(error.response?.data?.message || error.message || "Error al actualizar el video");
->>>>>>> e4730a37
       }
     },
     onSuccess: () => {
@@ -277,23 +219,7 @@
 
   const deleteVideoMutation = useMutation({
     mutationFn: async ({videoId, projectId, permanent = false } : { videoId: number, projectId: number, permanent?: boolean }) => {
-<<<<<<< HEAD
-      // Obtener el token CSRF del meta tag
-      const csrfToken = document.querySelector('meta[name="csrf-token"]')?.getAttribute('content');
-      
-      const res = await fetch(`/api/projects/${projectId}/videos/${videoId}${permanent ? '?permanent=true' : ''}`, {
-        method: "DELETE",
-        headers: { 
-          "Content-Type": "application/json",
-          "X-CSRF-Token": csrfToken || ''
-        },
-        credentials: "include",
-      });
-
-      if (!res.ok) {
-        const errorText = await res.text();
-        throw new Error(errorText || "Error al eliminar el video");
-=======
+
       // Importamos api y refreshCSRFToken de nuestro archivo axios mejorado
       const { refreshCSRFToken } = await import('../lib/axios');
       const api = (await import('../lib/axios')).default;
@@ -318,7 +244,6 @@
         
         // Otros errores
         throw new Error(error.response?.data?.message || error.message || "Error al eliminar el video");
->>>>>>> e4730a37
       }
     },
     onSuccess: (data, variables) => {
@@ -345,24 +270,7 @@
 
   const bulkDeleteVideosMutation = useMutation({
     mutationFn: async ({projectId, videoIds, permanent = false} : { projectId: number, videoIds: number[], permanent?: boolean }) => {
-<<<<<<< HEAD
-      // Obtener el token CSRF del meta tag
-      const csrfToken = document.querySelector('meta[name="csrf-token"]')?.getAttribute('content');
-      
-      const res = await fetch(`/api/projects/${projectId}/videos${permanent ? '?permanent=true' : ''}`, {
-        method: "DELETE",
-        headers: { 
-          "Content-Type": "application/json",
-          "X-CSRF-Token": csrfToken || ''
-        },
-        body: JSON.stringify({ videoIds }),
-        credentials: "include",
-      });
-
-      if (!res.ok) {
-        const errorData = await res.json().catch(() => null);
-        throw new Error(errorData?.message || "Error al eliminar los videos en masa");
-=======
+
       // Importamos api y refreshCSRFToken de nuestro archivo axios mejorado
       const { refreshCSRFToken } = await import('../lib/axios');
       const api = (await import('../lib/axios')).default;
@@ -389,7 +297,6 @@
         
         // Otros errores
         throw new Error(error.response?.data?.message || error.message || "Error al eliminar los videos en masa");
->>>>>>> e4730a37
       }
     },
     onSuccess: (data, variables) => {
@@ -417,23 +324,7 @@
   // Nueva función para restaurar videos de la papelera
   const restoreVideoMutation = useMutation({
     mutationFn: async ({videoId, projectId}: { videoId: number, projectId: number }) => {
-<<<<<<< HEAD
-      // Obtener el token CSRF del meta tag
-      const csrfToken = document.querySelector('meta[name="csrf-token"]')?.getAttribute('content');
-      
-      const res = await fetch(`/api/projects/${projectId}/videos/${videoId}/restore`, {
-        method: "POST",
-        headers: { 
-          "Content-Type": "application/json",
-          "X-CSRF-Token": csrfToken || ''
-        },
-        credentials: "include",
-      });
-
-      if (!res.ok) {
-        const errorText = await res.text();
-        throw new Error(errorText || "Error al restaurar el video");
-=======
+
       // Importamos api y refreshCSRFToken de nuestro archivo axios mejorado
       const { refreshCSRFToken } = await import('../lib/axios');
       const api = (await import('../lib/axios')).default;
@@ -458,7 +349,6 @@
         
         // Otros errores
         throw new Error(error.response?.data?.message || error.message || "Error al restaurar el video");
->>>>>>> e4730a37
       }
     },
     onSuccess: () => {
@@ -484,23 +374,7 @@
   // Nueva función para vaciar la papelera de un proyecto
   const emptyTrashMutation = useMutation({
     mutationFn: async ({projectId}: { projectId: number }) => {
-<<<<<<< HEAD
-      // Obtener el token CSRF del meta tag
-      const csrfToken = document.querySelector('meta[name="csrf-token"]')?.getAttribute('content');
-      
-      const res = await fetch(`/api/projects/${projectId}/trash`, {
-        method: "DELETE",
-        headers: { 
-          "Content-Type": "application/json",
-          "X-CSRF-Token": csrfToken || ''
-        },
-        credentials: "include",
-      });
-
-      if (!res.ok) {
-        const errorText = await res.text();
-        throw new Error(errorText || "Error al vaciar la papelera");
-=======
+
       // Importamos api y refreshCSRFToken de nuestro archivo axios mejorado
       const { refreshCSRFToken } = await import('../lib/axios');
       const api = (await import('../lib/axios')).default;
@@ -525,7 +399,6 @@
         
         // Otros errores
         throw new Error(error.response?.data?.message || error.message || "Error al vaciar la papelera");
->>>>>>> e4730a37
       }
     },
     onSuccess: () => {
