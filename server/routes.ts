import type { Express, Request, Response, NextFunction } from "express";
import { createServer, type Server } from "http";
import { setupAuth, passwordUtils } from "./auth.js";
import { db } from "@db";
import { 
  users, videos, actionRates, userActions, payments, projects, youtube_channels
} from "@db/schema"; 
import { eq, count, sql, and, asc, desc, isNull, isNotNull } from "drizzle-orm";
import multer from "multer";
import path from "path";
import sharp from "sharp";
import fs from "fs";
import express from "express";
// import { BackupService } from "./services/backup";
import { StatsService } from "./services/stats";
import { getOnlineUsersService } from "./services/online-users";
import translatorRouter from "./routes/translator";
import { canYoutuberTakeMoreVideos } from "./utils/youtuber-utils";
import { setUpVideoRoutes } from "./controllers/videoController";
import { setUpProjectRoutes } from "./controllers/projectController.js";
import { setUpUserRoutes } from "./controllers/userController.js";
import { setUpTitulinRoutes } from "./controllers/titulinController.js";
import { setUpProfileRoutes } from "./controllers/profileController.js";
import { setupNotificationRoutes } from "./routes/notifications";
import { setupTrainingExamplesRoutes } from "./routes/trainingExamples";
import { setupTitleComparisonRoutes } from "./controllers/titleComparisonController";
import { setupAffiliateRoutes } from "./controllers/affiliateController";




export function registerRoutes(app: Express): Server {
  try {
    // Configuración de CORS para permitir credenciales
    app.use((req, res, next) => {
      res.header('Access-Control-Allow-Credentials', 'true');
      res.header('Access-Control-Allow-Origin', req.headers.origin || '*');
      res.header('Access-Control-Allow-Methods', 'GET,PUT,POST,DELETE,OPTIONS');
      res.header('Access-Control-Allow-Headers', 'Content-Type, Authorization');

      if (req.method === 'OPTIONS') {
        res.sendStatus(200);
      } else {
        next();
      }
    });

    // Middleware to check authentication
    const requireAuth = (req: Request, res: Response, next: NextFunction) => {
      if (!req.isAuthenticated()) {
        return res.status(401).json({ message: "No autenticado" });
      }
      next();
    };

    setupAuth(app); // Authentication setup moved here
    
    // Ruta específica para obtener un token CSRF, no requiere autenticación
    app.get("/api/csrf-token", (req: Request, res: Response) => {
      // El token CSRF ya está adjunto a la respuesta por el middleware de Express
      res.json({ 
        success: true, 
        message: "CSRF token generated",
        csrfToken: req.csrfToken?.() || null
      });
    });
    

    // Serve uploaded files
    app.use('/uploads', express.static(path.join(process.cwd(), 'uploads')));

<<<<<<< HEAD
=======
    // Ruta para obtener avatar de usuario por ID
    app.get('/api/users/:id/avatar', async (req: Request, res: Response) => {
      try {
        const userId = parseInt(req.params.id);
        
        // Obtener URL del avatar del usuario
        const userResult = await db
          .select({ avatarUrl: users.avatarUrl })
          .from(users)
          .where(eq(users.id, userId))
          .limit(1);
        
        const defaultAvatarPath = path.join(process.cwd(), 'client', 'public', 'default-avatar.svg');
        
        // Si no hay resultados o no hay avatarUrl
        if (!userResult || userResult.length === 0 || !userResult[0].avatarUrl) {
          console.log(`Avatar no encontrado para usuario ID: ${userId}, usando avatar por defecto`);
          return res.sendFile(defaultAvatarPath);
        }
        
        // Obtener la ruta completa del archivo
        const avatarUrl = userResult[0].avatarUrl;
        // Asegurarse de que la ruta comienza con /
        const normalizedUrl = avatarUrl.startsWith('/') ? avatarUrl : `/${avatarUrl}`;
        const avatarPath = path.join(process.cwd(), normalizedUrl.substring(1));
        
        // Verificar si el archivo existe
        if (!fs.existsSync(avatarPath)) {
          console.log(`Archivo de avatar no encontrado en disco: ${avatarPath}, usando avatar por defecto`);
          return res.sendFile(defaultAvatarPath);
        }
        
        // Añadir caché para mejorar rendimiento
        res.setHeader('Cache-Control', 'public, max-age=86400'); // 24 horas
        
        // Enviar el archivo
        res.sendFile(avatarPath);
      } catch (error) {
        console.error('Error al obtener avatar:', error);
        // En caso de error, también servimos el avatar por defecto
        return res.sendFile(path.join(process.cwd(), 'client', 'public', 'default-avatar.svg'));
      }
    });

>>>>>>> 0c81ad9c
    // Register translator routes. Requiring authentication.
    app.use('/api/translator', requireAuth, translatorRouter);

    // Projects routes
    setUpProjectRoutes(requireAuth, app)

    // Videos routes
    setUpVideoRoutes(requireAuth, app)

    // Titulin
    setUpTitulinRoutes(requireAuth, app)
    
    // Ejemplos para entrenamiento de IA
    setupTrainingExamplesRoutes(app, requireAuth)
    
    // Notificaciones
    setupNotificationRoutes(app, requireAuth)
    
    // Comparación de títulos
    setupTitleComparisonRoutes(app, requireAuth)
    
    // Sistema de afiliados
    setupAffiliateRoutes(app, requireAuth)

    // Users routes
    setUpUserRoutes(requireAuth, app)

    // Profile routes
    setUpProfileRoutes(requireAuth, app)

    // Initialize backup service
    // const backupService = new BackupService();

    // Backup routes
    // app.post("/api/projects/:id/backup", requireAuth, async (req: Request, res: Response) => {
    //   try {
    //     const projectId = parseInt(req.params.id);
    //     const metadata = await backupService.createBackup(projectId);

    //     res.json({
    //       success: true,
    //       data: metadata,
    //       message: "Backup created successfully"
    //     });
    //   } catch (error) {
    //     console.error("Error creating backup:", error);
    //     res.status(500).json({
    //       success: false,
    //       message: error instanceof Error ? error.message : "Error creating backup"
    //     });
    //   }
    // });

    // app.get("/api/projects/:id/backups", requireAuth, async (req: Request, res: Response) => {
    //   try {
    //     const projectId = parseInt(req.params.id);
    //     const backups = await backupService.listBackups(projectId);

    //     res.json({
    //       success: true,
    //       data: backups,
    //       message: "Backups retrieved successfully"
    //     });
    //   } catch (error) {
    //     console.error("Error listing backups:", error);
    //     res.status(500).json({
    //       success: false,
    //       message: error instanceof Error ? error.message : "Error listing backups"
    //     });
    //   }
    // });

    // app.post("/api/projects/:id/restore", requireAuth, async (req: Request, res: Response) => {
    //   try {
    //     const projectId = parseInt(req.params.id);
    //     const { timestamp } = req.body;

    //     if (!timestamp) {
    //       return res.status(400).json({
    //         success: false,
    //         message: "Timestamp is required for restoration"
    //       });
    //     }

    //     await backupService.restoreFromBackup(projectId, timestamp);

    //     res.json({
    //       success: true,
    //       message: "Project restored successfully"
    //     });
    //   } catch (error) {
    //     console.error("Error restoring backup:", error);
    //     res.status(500).json({
    //       success: false,
    //       message: error instanceof Error ? error.message : "Error restoring backup"
    //     });
    //   }
    // });

    // Stats routes
    app.get("/api/stats/overall", requireAuth, async (req: Request, res: Response) => {
      try {
        const stats = await StatsService.getOverallStats();
        res.json({
          success: true,
          data: stats
        });
      } catch (error) {
        console.error("Error fetching overall stats:", error);
        res.status(500).json({
          success: false,
          message: "Error al obtener estadísticas generales"
        });
      }
    });
    // Rutas para el sistema de contabilidad
    
    // Obtener todas las tarifas por acción
    app.get("/api/accounting/rates", requireAuth, async (req: Request, res: Response) => {
      try {
        // Verificar que el usuario sea administrador
        if (req.user?.role !== "admin") {
          return res.status(403).json({
            success: false,
            message: "No tiene permisos para acceder a esta información"
          });
        }

        const rates = await db
          .select()
          .from(actionRates)
          .orderBy(asc(actionRates.actionType), asc(actionRates.roleId));

        res.json({
          success: true,
          data: rates
        });
      } catch (error) {
        console.error("Error fetching action rates:", error);
        res.status(500).json({
          success: false,
          message: "Error al obtener las tarifas"
        });
      }
    });

    // Crear/Actualizar tarifa
    app.post("/api/accounting/rates", requireAuth, async (req: Request, res: Response) => {
      try {
        // Verificar que el usuario sea administrador
        if (req.user?.role !== "admin") {
          return res.status(403).json({
            success: false,
            message: "No tiene permisos para realizar esta acción"
          });
        }

        const { actionType, roleId, rate, projectId } = req.body;

        // Validar datos
        if (!actionType || !roleId || rate === undefined) {
          return res.status(400).json({
            success: false,
            message: "Los campos actionType, roleId y rate son obligatorios"
          });
        }

        // Verificar si ya existe una tarifa para esta acción y rol
        const existingRate = await db
          .select()
          .from(actionRates)
          .where(
            and(
              eq(actionRates.actionType, actionType),
              eq(actionRates.roleId, roleId),
              projectId ? eq(actionRates.projectId, projectId) : isNull(actionRates.projectId)
            )
          )
          .limit(1);

        let result;
        if (existingRate.length > 0) {
          // Actualizar tarifa existente
          result = await db
            .update(actionRates)
            .set({
              rate,
              updatedAt: new Date()
            })
            .where(eq(actionRates.id, existingRate[0].id))
            .returning();
        } else {
          // Crear nueva tarifa
          result = await db
            .insert(actionRates)
            .values({
              actionType,
              roleId,
              rate,
              projectId: projectId || null,
              isActive: true,
              createdAt: new Date(),
              updatedAt: new Date()
            })
            .returning();
        }

        res.json({
          success: true,
          data: result[0],
          message: existingRate.length > 0 ? "Tarifa actualizada correctamente" : "Tarifa creada correctamente"
        });
      } catch (error) {
        console.error("Error creating/updating action rate:", error);
        res.status(500).json({
          success: false,
          message: "Error al crear/actualizar la tarifa"
        });
      }
    });

    // Eliminar tarifa
    app.delete("/api/accounting/rates/:id", requireAuth, async (req: Request, res: Response) => {
      try {
        // Verificar que el usuario sea administrador
        if (req.user?.role !== "admin") {
          return res.status(403).json({
            success: false,
            message: "No tiene permisos para realizar esta acción"
          });
        }

        const rateId = parseInt(req.params.id);

        await db
          .delete(actionRates)
          .where(eq(actionRates.id, rateId));

        res.json({
          success: true,
          message: "Tarifa eliminada correctamente"
        });
      } catch (error) {
        console.error("Error deleting action rate:", error);
        res.status(500).json({
          success: false,
          message: "Error al eliminar la tarifa"
        });
      }
    });

    // Obtener acciones pendientes de pago
    app.get("/api/accounting/pending-payments", requireAuth, async (req: Request, res: Response) => {
      try {
        // Verificar que el usuario sea administrador
        if (req.user?.role !== "admin") {
          return res.status(403).json({
            success: false,
            message: "No tiene permisos para acceder a esta información"
          });
        }

        const pendingActions = await db
          .select({
            userId: userActions.userId,
            username: users.username,
            fullName: users.fullName,
            totalAmount: sql<string>`SUM(${userActions.rateApplied})`,
            actionsCount: count()
          })
          .from(userActions)
          .innerJoin(users, eq(users.id, userActions.userId))
          .where(
            and(
              eq(userActions.isPaid, false),
              isNotNull(userActions.rateApplied)
            )
          )
          .groupBy(userActions.userId, users.username, users.fullName);

        res.json({
          success: true,
          data: pendingActions
        });
      } catch (error) {
        console.error("Error fetching pending payments:", error);
        res.status(500).json({
          success: false,
          message: "Error al obtener pagos pendientes"
        });
      }
    });

    // Obtener detalle de acciones por usuario
    app.get("/api/accounting/user-actions/:userId", requireAuth, async (req: Request, res: Response) => {
      try {
        // Verificar que el usuario sea administrador o el propio usuario
        if (req.user?.role !== "admin" && req.user?.id !== parseInt(req.params.userId)) {
          return res.status(403).json({
            success: false,
            message: "No tiene permisos para acceder a esta información"
          });
        }

        const userId = parseInt(req.params.userId);
        const { paid } = req.query;

        let query = db
          .select({
            id: userActions.id,
            actionType: userActions.actionType,
            videoId: userActions.videoId,
            projectId: userActions.projectId,
            projectName: projects.name,
            rate: userActions.rateApplied,
            isPaid: userActions.isPaid,
            createdAt: userActions.createdAt,
            paymentDate: userActions.paymentDate,
            paymentReference: userActions.paymentReference
          })
          .from(userActions)
          .leftJoin(projects, eq(projects.id, userActions.projectId))
          .where(and(
            eq(userActions.userId, userId),
            // Filtrar por estado de pago si se especifica
            paid !== undefined ? eq(userActions.isPaid, paid === "true") : undefined
          ))
          // Ordenar por fecha (más reciente primero)
          .orderBy(desc(userActions.createdAt)); 


        const actions = await query;

        res.json({
          success: true,
          data: actions
        });
      } catch (error) {
        console.error("Error fetching user actions:", error);
        res.status(500).json({
          success: false,
          message: "Error al obtener acciones del usuario"
        });
      }
    });

    // Registrar pago
    app.post("/api/accounting/payments", requireAuth, async (req: Request, res: Response) => {
      try {
        // Verificar que el usuario sea administrador
        if (req.user?.role !== "admin") {
          return res.status(403).json({
            success: false,
            message: "No tiene permisos para realizar esta acción"
          });
        }

        const { userId, amount, reference, notes, actionIds } = req.body;

        if (!userId || !amount || !actionIds || !Array.isArray(actionIds)) {
          return res.status(400).json({
            success: false,
            message: "Los campos userId, amount y actionIds son obligatorios"
          });
        }

        // Registrar el pago
        const payment = await db
          .insert(payments)
          .values({
            userId,
            amount,
            paymentDate: new Date(),
            reference: reference || null,
            notes: notes || null,
            createdAt: new Date()
          })
          .returning();

        // Actualizar acciones como pagadas
        if (actionIds && actionIds.length > 0) {
          await db
            .update(userActions)
            .set({
              isPaid: true,
              paymentDate: new Date(),
              paymentReference: payment[0].id.toString()
            })
            .where(
              and(
                eq(userActions.userId, userId),
                eq(userActions.isPaid, false),
                sql`${userActions.id} = ANY(ARRAY[${actionIds.join(',')}]::int[])`
              )
            );
        }

        res.json({
          success: true,
          data: payment[0],
          message: "Pago registrado correctamente"
        });
      } catch (error) {
        console.error("Error registering payment:", error);
        res.status(500).json({
          success: false,
          message: "Error al registrar el pago"
        });
      }
    });

    // Historial de pagos
    app.get("/api/accounting/payments-history", requireAuth, async (req: Request, res: Response) => {
      try {
        // Verificar que el usuario sea administrador
        if (req.user?.role !== "admin") {
          return res.status(403).json({
            success: false,
            message: "No tiene permisos para acceder a esta información"
          });
        }

        const paymentsHistory = await db
          .select({
            id: payments.id,
            userId: payments.userId,
            username: users.username,
            fullName: users.fullName,
            amount: payments.amount,
            paymentDate: payments.paymentDate,
            reference: payments.reference,
            notes: payments.notes
          })
          .from(payments)
          .innerJoin(users, eq(users.id, payments.userId))
          .orderBy(desc(payments.paymentDate));

        res.json({
          success: true,
          data: paymentsHistory
        });
      } catch (error) {
        console.error("Error fetching payments history:", error);
        res.status(500).json({
          success: false,
          message: "Error al obtener historial de pagos"
        });
      }
    });
<<<<<<< HEAD
 
=======
    
    app.get("/api/stats/user/:userId", requireAuth, async (req: Request, res: Response) => {
      try {
        const stats = await StatsService.getUserStats(parseInt(req.params.userId));
        res.json({
          success: true,
          data: stats
        });
      } catch (error) {
        console.error("Error fetching user stats:", error);
        res.status(500).json({
          success: false,
          message: "Error al obtener estadísticas del usuario"
        });
      }
    });

    // Ruta para obtener información sobre el límite de videos para youtuber
    app.get("/api/youtuber/video-limits", requireAuth, async (req: Request, res: Response) => {
      try {
        // Verificar que el usuario tenga rol youtuber
        if (req.user?.role !== "youtuber") {
          return res.status(403).json({
            success: false,
            message: "Esta información solo está disponible para usuarios con rol youtuber"
          });
        }

        const userId = req.user.id as number;
        const limits = await canYoutuberTakeMoreVideos(userId);
        
        res.json({
          success: true,
          data: limits
        });
      } catch (error) {
        console.error("Error obteniendo límites de videos:", error);
        res.status(500).json({
          success: false,
          message: "Error al obtener información de límites de videos"
        });
      }
    });

>>>>>>> 0c81ad9c
    // Ruta para obtener usuarios en línea (alternativa REST al WebSocket)
    app.get("/api/online-users", requireAuth, async (req: Request, res: Response) => {
      try {
        const onlineUsersService = getOnlineUsersService();
        if (!onlineUsersService) {
          return res.status(503).json({
            success: false,
            message: "El servicio de usuarios en línea no está disponible"
          });
        }

        // Registra la actividad del usuario actual mediante REST
        if (req.user) {
          onlineUsersService.registerUserActivity(req.user);
        }

        const activeUsers = onlineUsersService.getActiveUsers();
        res.json({
          success: true,
          data: activeUsers
        });
      } catch (error) {
        console.error("Error fetching online users:", error);
        res.status(500).json({
          success: false,
          message: "Error al obtener usuarios en línea"
        });
      }
    });
    
    // Endpoint para búsqueda global
    app.get("/api/search", requireAuth, async (req: Request, res: Response) => {
      try {
        const query = (req.query.q as string || '').toLowerCase();
        
        // Si no hay query, devolver resultados vacíos
        if (!query || query.length < 2) {
          return res.json({ results: [] });
        }
        
        // Arrays para almacenar los diferentes tipos de resultados
        let dbUsers: SearchResponseItem[] = []
        let dbVideos: SearchResponseItem[] = []
        let dbProjects: SearchResponseItem[] = []
        let dbYoutubeChannels: SearchResponseItem[] = []
        
        // 1. Obtener usuarios de la base de datos
        try {
          const usersResult = await db.select().from(users).limit(20);
          
          dbUsers = usersResult.map<SearchResponseItem>(user => ({
            id: user.id,
            title: user.fullName || user.username,
            subtitle: user.email || `@${user.username}`,
            type: 'user' as const,
            url: `/users/${user.id}`,
            thumbnail: user.avatarUrl || `https://api.dicebear.com/7.x/avataaars/svg?seed=${user.username}`,
          }));
          
          console.log(`Encontrados ${dbUsers.length} usuarios en la base de datos`);
        } catch (error) {
          console.error('Error al obtener usuarios de la base de datos:', error);
        }
        
        // 2. Obtener videos de la base de datos
        try {
          const videosResult = await db.select({
            id: videos.id,
            title: videos.title,
            description: videos.description,
            status: videos.status,
            projectId: videos.projectId,
            projectName: projects.name,
            thumbnailUrl: videos.thumbnailUrl,
            createdAt: videos.createdAt,
            tags: videos.tags
          })
          .from(videos)
          .leftJoin(projects, eq(videos.projectId, projects.id))
          .limit(30);
          
          dbVideos = videosResult.map(video => ({
            id: video.id,
            title: video.title,
            subtitle: video.projectName ? `Proyecto: ${video.projectName}` : (video.description || 'Sin descripción'),
            type: 'video' as const,
            url: `/videos/${video.id}`,
            thumbnail: video.thumbnailUrl || `https://api.dicebear.com/7.x/shapes/svg?seed=video${video.id}`,
            status: video.status,
            date: video.createdAt ? video.createdAt.toISOString() : undefined,
            tags: video.tags?.split(',') || [],
          }));
          
          console.log(`Encontrados ${dbVideos.length} videos en la base de datos`);
        } catch (error) {
          console.error('Error al obtener videos de la base de datos:', error);
        }
               
        // 3. Obtener proyectos de la base de datos
        try {
          const projectsResult = await db.select().from(projects).limit(20);
          
          dbProjects = projectsResult.map(project => ({
            id: project.id,
            title: project.name,
            subtitle: project.description || 'Proyecto',
            type: 'project' as const,
            url: `/projects/${project.id}`,
            icon: project.prefix || '📁',
          }));
          
          console.log(`Encontrados ${dbProjects.length} proyectos en la base de datos`);
        } catch (error) {
          console.error('Error al obtener proyectos de la base de datos:', error);
        }
        
        // 4. Obtener canales de YouTube
        try {
          const channelsResult = await db.select().from(youtube_channels).limit(15);
          
          dbYoutubeChannels = channelsResult.map(channel => ({
            id: channel.id,
            title: channel.name,
            subtitle: 'Canal YouTube',
            type: 'channel' as const,
            url: `/titulin/channels/${channel.id}`,
            thumbnail: channel.thumbnailUrl || `https://api.dicebear.com/7.x/initials/svg?seed=${channel.name}`,
            icon: '📺',
          }));
          
          console.log(`Encontrados ${dbYoutubeChannels.length} canales de YouTube en la base de datos`);
        } catch (error) {
          console.error('Error al obtener canales de YouTube de la base de datos:', error);
        }
        
        // 5. Configuración y elementos estáticos
        const settingsItems: SearchResponseItem[] = [
          {
            id: -1,
            title: 'Ajustes de perfil',
            type: 'settings',
            url: '/profile',
            icon: '⚙️',
          },
          {
            id: -1,
            title: 'Configuración de notificaciones',
            type: 'settings',
            url: '/settings/notifications',
            icon: '🔔',
          },
          {
            id: -1,
            title: 'Gestión de usuarios',
            type: 'settings',
            url: '/admin/users',
            icon: '👥',
          },
          {
            id: -1,
            title: 'Configuración de búsqueda',
            type: 'settings',
            url: '/settings/search',
            icon: '🔍',
          }
        ];
        
        // Combinamos todos los resultados con prioridad a los datos reales
        const allResults: SearchResponseItem[] = [
          ...dbUsers,           // Usuarios reales de la base de datos
          ...dbVideos,          // Videos reales de la base de datos
          ...dbProjects,        // Proyectos reales de la base de datos
          ...dbYoutubeChannels, // Canales reales de YouTube
          ...settingsItems,     // Items estáticos de configuración
        ];
        
        // Filtrar resultados según query (mejorado para ser más inclusivo)
        const filteredResults = allResults.filter(item => {
          const titleMatch = item.title?.toLowerCase().includes(query);
          const subtitleMatch = item.subtitle?.toLowerCase().includes(query);
          const tagsMatch = item.tags?.some(tag => tag.toLowerCase().includes(query));
          
          // Buscamos también coincidencias parciales en palabras
          const words = item.title?.toLowerCase().split(' ') || [];
          const wordMatch = words.some(word => word.startsWith(query));
          
          return titleMatch || subtitleMatch || tagsMatch || wordMatch;
        });
        
        console.log(`Búsqueda "${query}" encontró ${filteredResults.length} resultados`);
        
        return res.json({ results: filteredResults });
      } catch (error) {
        console.error('Error en búsqueda global:', error);
        return res.status(500).json({ success: false, message: 'Error al realizar la búsqueda' });
      }
    });

    const httpServer = createServer(app);
    return httpServer;
  } catch (error) {
    console.error("Error setting up routes:", error);
    throw error;
  }
}

interface SearchResponseItem {
  id: number;
  title: string;
  subtitle?: string;
  type: 'user' | 'video' | 'project' | 'channel' | 'settings';
  url: string;
  thumbnail?: string;
  status?: string;
  date?: string;
  tags?: string[];
  icon?: string
}<|MERGE_RESOLUTION|>--- conflicted
+++ resolved
@@ -1,15 +1,12 @@
 import type { Express, Request, Response, NextFunction } from "express";
 import { createServer, type Server } from "http";
-import { setupAuth, passwordUtils } from "./auth.js";
+import { setupAuth } from "./auth.js";
 import { db } from "@db";
 import { 
   users, videos, actionRates, userActions, payments, projects, youtube_channels
 } from "@db/schema"; 
 import { eq, count, sql, and, asc, desc, isNull, isNotNull } from "drizzle-orm";
-import multer from "multer";
 import path from "path";
-import sharp from "sharp";
-import fs from "fs";
 import express from "express";
 // import { BackupService } from "./services/backup";
 import { StatsService } from "./services/stats";
@@ -27,8 +24,6 @@
 import { setupAffiliateRoutes } from "./controllers/affiliateController";
 
 
-
-
 export function registerRoutes(app: Express): Server {
   try {
     // Configuración de CORS para permitir credenciales
@@ -69,53 +64,6 @@
     // Serve uploaded files
     app.use('/uploads', express.static(path.join(process.cwd(), 'uploads')));
 
-<<<<<<< HEAD
-=======
-    // Ruta para obtener avatar de usuario por ID
-    app.get('/api/users/:id/avatar', async (req: Request, res: Response) => {
-      try {
-        const userId = parseInt(req.params.id);
-        
-        // Obtener URL del avatar del usuario
-        const userResult = await db
-          .select({ avatarUrl: users.avatarUrl })
-          .from(users)
-          .where(eq(users.id, userId))
-          .limit(1);
-        
-        const defaultAvatarPath = path.join(process.cwd(), 'client', 'public', 'default-avatar.svg');
-        
-        // Si no hay resultados o no hay avatarUrl
-        if (!userResult || userResult.length === 0 || !userResult[0].avatarUrl) {
-          console.log(`Avatar no encontrado para usuario ID: ${userId}, usando avatar por defecto`);
-          return res.sendFile(defaultAvatarPath);
-        }
-        
-        // Obtener la ruta completa del archivo
-        const avatarUrl = userResult[0].avatarUrl;
-        // Asegurarse de que la ruta comienza con /
-        const normalizedUrl = avatarUrl.startsWith('/') ? avatarUrl : `/${avatarUrl}`;
-        const avatarPath = path.join(process.cwd(), normalizedUrl.substring(1));
-        
-        // Verificar si el archivo existe
-        if (!fs.existsSync(avatarPath)) {
-          console.log(`Archivo de avatar no encontrado en disco: ${avatarPath}, usando avatar por defecto`);
-          return res.sendFile(defaultAvatarPath);
-        }
-        
-        // Añadir caché para mejorar rendimiento
-        res.setHeader('Cache-Control', 'public, max-age=86400'); // 24 horas
-        
-        // Enviar el archivo
-        res.sendFile(avatarPath);
-      } catch (error) {
-        console.error('Error al obtener avatar:', error);
-        // En caso de error, también servimos el avatar por defecto
-        return res.sendFile(path.join(process.cwd(), 'client', 'public', 'default-avatar.svg'));
-      }
-    });
-
->>>>>>> 0c81ad9c
     // Register translator routes. Requiring authentication.
     app.use('/api/translator', requireAuth, translatorRouter);
 
@@ -565,26 +513,7 @@
         });
       }
     });
-<<<<<<< HEAD
  
-=======
-    
-    app.get("/api/stats/user/:userId", requireAuth, async (req: Request, res: Response) => {
-      try {
-        const stats = await StatsService.getUserStats(parseInt(req.params.userId));
-        res.json({
-          success: true,
-          data: stats
-        });
-      } catch (error) {
-        console.error("Error fetching user stats:", error);
-        res.status(500).json({
-          success: false,
-          message: "Error al obtener estadísticas del usuario"
-        });
-      }
-    });
-
     // Ruta para obtener información sobre el límite de videos para youtuber
     app.get("/api/youtuber/video-limits", requireAuth, async (req: Request, res: Response) => {
       try {
@@ -612,7 +541,6 @@
       }
     });
 
->>>>>>> 0c81ad9c
     // Ruta para obtener usuarios en línea (alternativa REST al WebSocket)
     app.get("/api/online-users", requireAuth, async (req: Request, res: Response) => {
       try {
