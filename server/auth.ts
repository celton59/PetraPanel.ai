import passport from "passport";
import { Strategy as LocalStrategy } from "passport-local";
import { type Express } from "express";
import session from "express-session";
import createMemoryStore from "memorystore";
import { scrypt, randomBytes, timingSafeEqual } from "crypto";
import { promisify } from "util";
import { users, type InsertUser } from "@db/schema";
import { db } from "@db";
import { eq } from "drizzle-orm";

// Extend Express.User
declare global {
  namespace Express {
    interface User extends InsertUser {}
  }
}

const scryptAsync = promisify(scrypt);
const crypto = {
  hash: async (password: string) => {
    const salt = randomBytes(16).toString("hex");
    const buf = (await scryptAsync(password, salt, 64)) as Buffer;
    return `${buf.toString("hex")}.${salt}`;
  },
  compare: async (suppliedPassword: string, storedPassword: string) => {
    const [hashedPassword, salt] = storedPassword.split(".");
    const hashedPasswordBuf = Buffer.from(hashedPassword, "hex");
    const suppliedPasswordBuf = (await scryptAsync(
      suppliedPassword,
      salt,
      64,
    )) as Buffer;
    return timingSafeEqual(hashedPasswordBuf, suppliedPasswordBuf);
  },
};

export function setupAuth(app: Express) {
  const MemoryStore = createMemoryStore(session);
  
  // Para Cloudflare Flexible, necesitamos un middleware que configure las cookies dinámicamente
  app.use((req, res, next) => {
    const host = req.get('host') || '';
    const isCloudflareFlexible = host === 'petrapanel.ai';
    
    // La cookie la establecemos a través de un middleware en vez de en la configuración
    if (isCloudflareFlexible) {
      console.log('Configuración para petrapanel.ai (Cloudflare Flexible) aplicada');
    }
    
    next();
  });
  
  // La configuración base debe ser lo más simple posible para evitar problemas
  const sessionSettings: session.SessionOptions = {
    secret: process.env.REPL_ID || "petra-panel-secret",
    resave: false,
    saveUninitialized: false,
    cookie: {
      // SIEMPRE poner secure: false para Cloudflare Flexible SSL
      secure: false,
      httpOnly: true,
      maxAge: 30 * 24 * 60 * 60 * 1000, // 30 días
      path: '/',
      sameSite: 'lax' // 'none' puede causar problemas, usamos 'lax'
    },
    store: new MemoryStore({
      checkPeriod: 86400000, // 24 horas
    }),
    proxy: true // Mantener proxy para manejar las cabeceras correctamente
  };

  app.use(session(sessionSettings));
  app.use(passport.initialize());
  app.use(passport.session());

  passport.use(
    new LocalStrategy(async (username, password, done) => {
      try {
        console.log("Authenticating user:", username);
        const [user] = await db
          .select()
          .from(users)
          .where(eq(users.username, username))
          .limit(1);

        if (!user) {
          return done(null, false, { message: "Incorrect username." });
        }

        const isMatch = await crypto.compare(password, user.password);
        if (!isMatch) {
          return done(null, false, { message: "Incorrect password." });
        }

        return done(null, user);
      } catch (err) {
        console.error("Authentication error:", err);
        return done(err);
      }
    }),
  );

  passport.serializeUser((user, done) => {
    console.log("Serializing user:", user.id);
    done(null, user.id);
  });

  passport.deserializeUser(async (id: number, done) => {
    try {
      console.log("Deserializing user:", id);
      const [user] = await db
        .select()
        .from(users)
        .where(eq(users.id, id))
        .limit(1);

      if (!user) {
        console.log("User not found during deserialization, id:", id);
        return done(null, false);
      }

      done(null, user);
    } catch (err) {
      console.error("Deserialization error:", err);
      done(err);
    }
  });

  app.post("/api/login", passport.authenticate("local"), (req, res) => {
    console.log("Login successful for user:", req.user?.username);
    res.json(req.user);
  });

<<<<<<< HEAD
  // app.post("/api/register", async (req, res) => {
  //   try {
  //     const { username, password } = req.body;
  //     console.log("Registering user:", username);

  //     // Verificar si el usuario ya existe
  //     const [existingUser] = await db
  //       .select()
  //       .from(users)
  //       .where(eq(users.username, username))
  //       .limit(1);

  //     if (existingUser) {
  //       return res.status(400).send("Username already taken");
  //     }

  //     const hashedPassword = await crypto.hash(password);
  //     const [user] = await db
  //       .insert(users)
  //       .values({ username, password: hashedPassword, role: "youtuber" })
  //       .returning();

  //     req.login(user, (err) => {
  //       if (err) {
  //         return res.status(500).send(err.message);
  //       }
  //       res.json(user);
  //     });
  //   } catch (error: any) {
  //     console.error("Registration error:", error);
  //     res.status(500).send(error.message);
  //   }
  // });
=======
  app.post("/api/register", async (req, res) => {
    try {
      const { username, password } = req.body;
      console.log("Registering user:", username);

      const [existingUser] = await db
        .select()
        .from(users)
        .where(eq(users.username, username))
        .limit(1);

      if (existingUser) {
        return res.status(400).send("Username already taken");
      }

      const hashedPassword = await crypto.hash(password);
      const [user] = await db
        .insert(users)
        .values({ username, password: hashedPassword })
        .returning();

      req.login(user, (err) => {
        if (err) {
          return res.status(500).send(err.message);
        }
        res.json(user);
      });
    } catch (error: any) {
      console.error("Registration error:", error);
      res.status(500).send(error.message);
    }
  });
>>>>>>> 8aa75714

  app.post("/api/logout", (req, res) => {
    const username = req.user?.username;
    req.logout((err) => {
      if (err) {
        console.error("Logout error for user:", username, err);
        return res.status(500).json({ message: "Error al cerrar sesión" });
      }
      console.log("User logged out successfully:", username);
      res.json({ message: "Sesión cerrada correctamente" });
    });
  });

  app.get("/api/user", (req, res) => {
    if (req.isAuthenticated()) {
      return res.json(req.user);
    }
    res.status(401).send("No autenticado");
  });
}<|MERGE_RESOLUTION|>--- conflicted
+++ resolved
@@ -132,7 +132,6 @@
     res.json(req.user);
   });
 
-<<<<<<< HEAD
   // app.post("/api/register", async (req, res) => {
   //   try {
   //     const { username, password } = req.body;
@@ -166,40 +165,6 @@
   //     res.status(500).send(error.message);
   //   }
   // });
-=======
-  app.post("/api/register", async (req, res) => {
-    try {
-      const { username, password } = req.body;
-      console.log("Registering user:", username);
-
-      const [existingUser] = await db
-        .select()
-        .from(users)
-        .where(eq(users.username, username))
-        .limit(1);
-
-      if (existingUser) {
-        return res.status(400).send("Username already taken");
-      }
-
-      const hashedPassword = await crypto.hash(password);
-      const [user] = await db
-        .insert(users)
-        .values({ username, password: hashedPassword })
-        .returning();
-
-      req.login(user, (err) => {
-        if (err) {
-          return res.status(500).send(err.message);
-        }
-        res.json(user);
-      });
-    } catch (error: any) {
-      console.error("Registration error:", error);
-      res.status(500).send(error.message);
-    }
-  });
->>>>>>> 8aa75714
 
   app.post("/api/logout", (req, res) => {
     const username = req.user?.username;
