--- conflicted
+++ resolved
@@ -1,9 +1,5 @@
 import type { NextFunction, Request, Response } from "express";
-<<<<<<< HEAD
-import { eq, and, or, desc, getTableColumns, aliasedTable, isNull, sql } from "drizzle-orm";
-=======
-import { eq, and, desc, getTableColumns, aliasedTable, isNull, inArray, or } from "drizzle-orm";
->>>>>>> 29d3a0ed
+import { eq, and, desc, getTableColumns, aliasedTable, isNull, inArray, or, sql } from "drizzle-orm";
 import {
   videos,
   users,
@@ -17,9 +13,6 @@
 import { db } from "@db";
 import { z } from "zod";
 import sharp from "sharp";
-<<<<<<< HEAD
-import { s3, PutObjectCommand, getSignedUrl } from "../services/s3"
-=======
 import { PutObjectCommand } from "@aws-sdk/client-s3";
 import { 
   generateS3Key, 
@@ -27,11 +20,11 @@
   completeMultipartUpload as completeS3Upload, 
   abortMultipartUpload as abortS3Upload,
   getSignedUploadUrl,
-} from "../lib/s3"
+  s3,
+  getSignedUrl
+} from "../services/s3"
 
 // Cliente S3 para métodos antiguos
-import { s3 } from "../lib/s3"
->>>>>>> 29d3a0ed
 import { type Express } from "express";
 import multer from "multer";
 
@@ -453,19 +446,16 @@
   
   
   try {
-<<<<<<< HEAD
 
     // Consulta para obtener el total de videos (para metadata de paginación)
     const [countResult] = await db.select({
       count: sql`count(*)`.mapWith(Number)
     }).from(videos);
     
-=======
     
     // Verificar si queremos mostrar elementos de la papelera
     const showDeleted = req.query.trash === 'true';
 
->>>>>>> 29d3a0ed
     const query = db
       .selectDistinct({
         ...getTableColumns(videos),
@@ -559,13 +549,9 @@
             : undefined,
         ),
       )
-<<<<<<< HEAD
-      .orderBy(desc(videos.updatedAt))
+      .orderBy(showDeleted ? desc(videos.deletedAt!) : desc(videos.updatedAt))
       .limit(limit)
       .offset(offset)
-=======
-      .orderBy(showDeleted ? desc(videos.deletedAt!) : desc(videos.updatedAt));
->>>>>>> 29d3a0ed
 
     const result = await query.execute();
 
