--- conflicted
+++ resolved
@@ -1,12 +1,11 @@
 import type { NextFunction, Request, Response } from "express";
-import { eq, and, or, desc, getTableColumns, aliasedTable, isNull, inArray } from "drizzle-orm";
+import { eq, and, desc, getTableColumns, aliasedTable, isNull, inArray, or } from "drizzle-orm";
 import {
   videos,
   users,
   projects,
   InsertVideo,
   User,
-  Video,
   projectAccess,
   VIDEO_STATUSES_ARRAY,
   VideoStatus,
@@ -21,7 +20,6 @@
   completeMultipartUpload as completeS3Upload, 
   abortMultipartUpload as abortS3Upload,
   getSignedUploadUrl,
-  CompletedPart
 } from "../lib/s3"
 
 // Cliente S3 para métodos antiguos
@@ -230,11 +228,11 @@
   const videoId = parseInt(req.params.videoId);
   const permanent = req.query.permanent === 'true';
   
-  // Para eliminación permanente solo administradores
-  if (permanent && req.user!.role !== "admin") {
+  // Para eliminación solo administradores
+  if (req.user!.role !== "admin") {
     return res.status(403).json({
       success: false,
-      message: "Solo los administradores pueden eliminar videos permanentemente",
+      message: "Solo los administradores pueden eliminar videos",
     });
   }
 
@@ -256,14 +254,7 @@
         message: permanent ? "Video no encontrado" : "Video no encontrado o ya está en la papelera",
       });
     }
-    
-    // Si no es admin, verificar que sea el creador del video
-    if (req.user!.role !== "admin" && video.createdBy !== req.user!.id) {
-      return res.status(403).json({
-        success: false,
-        message: "Solo puedes enviar a la papelera los videos que has creado",
-      });
-    }
+
 
     if (permanent) {
       // Eliminación permanente
@@ -328,10 +319,10 @@
   const permanent = req.query.permanent === 'true';
 
   // Para eliminación permanente solo administradores
-  if (permanent && req.user!.role !== "admin") {
+  if (req.user!.role !== "admin") {
     return res.status(403).json({
       success: false,
-      message: "Solo los administradores pueden eliminar videos permanentemente en masa",
+      message: "Solo los administradores pueden eliminar videos en masa",
     });
   }
 
@@ -368,12 +359,9 @@
           permanent ? undefined : eq(videos.isDeleted, false)
         ));
       
-      // Si el usuario no es admin, filtrar solo los videos que creó
-      const foundIds = req.user!.role === "admin" 
-        ? videosToProcess.map(v => v.id)
-        : videosToProcess.filter(v => v.createdBy === req.user!.id).map(v => v.id);
+      const foundIds = videosToProcess.map(v => v.id);
       
-      if (foundIds.length === 0) {
+      if (videosToProcess.length === 0) {
         return { 
           processed: 0, 
           notFound: validVideoIds.length,
@@ -440,28 +428,11 @@
 
 async function getVideos(req: Request, res: Response): Promise<Response> {
   try {
-<<<<<<< HEAD
-    const user = req.user;
-    
-    // Query base para seleccionar videos con joins a usuarios relacionados
-    let videoQuery = db
-=======
+    
     // Verificar si queremos mostrar elementos de la papelera
     const showDeleted = req.query.trash === 'true';
-    
-    // Solo los administradores y creadores pueden ver sus propios elementos en la papelera
-    if (showDeleted && req.user?.role !== "admin") {
-      // Para usuarios normales, solo mostrar sus propios elementos eliminados
-      if (!req.user?.id) {
-        return res.status(403).json({
-          success: false,
-          message: "No tienes permiso para ver elementos en la papelera"
-        });
-      }
-    }
 
     const query = db
->>>>>>> 24e44771
       .selectDistinct({
         ...getTableColumns(videos),
 
@@ -494,62 +465,6 @@
       .leftJoin(mediaReviewer, eq(videos.mediaReviewedBy, mediaReviewer.id))
       .leftJoin(creator, eq(videos.createdBy, creator.id))
       .leftJoin(optimizer, eq(videos.optimizedBy, optimizer.id))
-<<<<<<< HEAD
-      .leftJoin(uploader, eq(videos.contentUploadedBy, uploader.id));
-    
-    // Si el usuario es admin, ve todos los videos sin restricciones
-    if (user?.role === "admin") {
-      // Admin sees all videos, no additional filters needed
-      console.log("Usuario admin - mostrando todos los videos");
-    } else {
-      // Unir con projectAccess para verificar acceso a proyectos
-      videoQuery = videoQuery.leftJoin(
-        projectAccess, 
-        eq(projectAccess.projectId, videos.projectId)
-      );
-      
-      // Aplicar filtros según el rol del usuario
-      videoQuery = videoQuery.where(
-        and(
-          or(
-            // Optimizer role filters
-            user?.role === "optimizer" ? eq(videos.status, "available") : undefined,
-            user?.role === "optimizer" ? eq(videos.status, "content_corrections") : undefined,
-            user?.role === "optimizer" ? eq(videos.optimizedBy, user.id!) : undefined,
-            user?.role === "optimizer" ? isNull(videos.optimizedBy) : undefined,
-            
-            // Content reviewer role filters
-            (user?.role === "reviewer" || user?.role === "content_reviewer") ? eq(videos.status, "content_review") : undefined,
-            (user?.role === "reviewer" || user?.role === "content_reviewer") ? eq(videos.contentReviewedBy, user.id!) : undefined,
-            (user?.role === "reviewer" || user?.role === "content_reviewer") ? isNull(videos.contentReviewedBy) : undefined,
-            
-            // Youtuber role filters
-            user?.role === "youtuber" ? eq(videos.status, "upload_media") : undefined,
-            user?.role === "youtuber" ? eq(videos.status, "media_corrections") : undefined,
-            user?.role === "youtuber" ? eq(videos.contentUploadedBy, user.id!) : undefined,
-            user?.role === "youtuber" ? isNull(videos.contentUploadedBy) : undefined,
-            
-            // Media reviewer role filters
-            (user?.role === "reviewer" || user?.role === "media_reviewer") ? eq(videos.status, "media_review") : undefined,
-            (user?.role === "reviewer" || user?.role === "media_reviewer") ? eq(videos.mediaReviewedBy, user.id!) : undefined,
-            (user?.role === "reviewer" || user?.role === "media_reviewer") ? isNull(videos.mediaReviewedBy) : undefined,
-          ),
-          // Verificar acceso al proyecto (excepto para admin que ya se maneja arriba)
-          eq(projectAccess.userId, user?.id!)
-        )
-      );
-      
-      console.log(`Usuario con rol ${user?.role} - aplicando filtros específicos`);
-    }
-    
-    // Ordenar resultados por fecha de actualización (más recientes primero)
-    videoQuery = videoQuery.orderBy(desc(videos.updatedAt));
-    
-    // Ejecutar consulta y devolver resultados
-    const result = await videoQuery.execute();
-    
-    console.log(`Total de videos encontrados: ${result.length}`);
-=======
       .leftJoin(uploader, eq(videos.contentUploadedBy, uploader.id))
       .leftJoin(deleter, eq(videos.deletedBy, deleter.id))
       .leftJoin(projectAccess, eq(projectAccess.projectId, videos.projectId))
@@ -557,14 +472,9 @@
         and(
           // Filtro de papelera - mostrar solo videos en papelera o no en papelera según el parámetro
           showDeleted ? eq(videos.isDeleted, true) : eq(videos.isDeleted, false),
-          
-          // Para usuarios no administradores que quieren ver su papelera, mostrar solo sus videos eliminados
-          showDeleted && req.user?.role !== "admin" && req.user?.id 
-            ? eq(videos.createdBy, req.user.id as number) 
-            : undefined,
-            
-          // Filtros normales para videos no eliminados
-          !showDeleted ? or(
+
+          // Filtros segun rol
+          or(
             req.user?.role === "optimizer"
               ? eq(videos.status, "available")
               : undefined,
@@ -607,10 +517,10 @@
             req.user?.role === "reviewer" || req.user?.role === "media_reviewer"
               ? isNull(videos.mediaReviewedBy)
               : undefined,
-          ) : undefined,
+          ),
           
           // Acceso a proyectos (para usuarios no administradores)
-          !showDeleted && req.user?.role !== "admin"
+          req.user?.role !== "admin"
             ? eq(projectAccess.userId, req.user!.id!)
             : undefined,
         ),
@@ -619,7 +529,6 @@
 
     const result = await query.execute();
 
->>>>>>> 24e44771
     return res.status(200).json(result);
   } catch (error) {
     console.error("Error fetching videos:", error);
@@ -639,6 +548,13 @@
 async function restoreVideo(req: Request, res: Response): Promise<Response> {
   const projectId = parseInt(req.params.projectId);
   const videoId = parseInt(req.params.videoId);
+
+  if (req.user!.role !== "admin") {
+    return res.status(403).json({
+      success: false,
+      message: "No tienes permiso para restaurar videos",
+    });
+  }
   
   try {
     // Verificar que el video exista y esté eliminado
@@ -660,7 +576,7 @@
     }
     
     // Solo los administradores o el creador pueden restaurar videos
-    if (req.user!.role !== "admin" && video.createdBy !== req.user!.id) {
+    if (video.createdBy !== req.user!.id) {
       return res.status(403).json({
         success: false,
         message: "No tienes permiso para restaurar este video",
@@ -720,7 +636,7 @@
   
   try {
     // Eliminar permanentemente todos los videos en la papelera del proyecto
-    const result = await db
+    await db
       .delete(videos)
       .where(and(
         eq(videos.projectId, projectId),
@@ -861,8 +777,6 @@
       .jpeg({ quality: 80, progressive: true })
       .toBuffer();
 
-    // Extraer metadatos de la imagen
-    const metadata = await sharp(file.buffer).metadata();
 
     // Subir la miniatura procesada en sus diferentes versiones al bucket
     await Promise.all([
@@ -1232,7 +1146,7 @@
     });
   }
 
-  if (!["admin", "manager", "creator"].includes(req.user?.role || "")) {
+  if (req.user?.role !== 'admin') {
     return res.status(403).json({
       success: false,
       message: "No tienes permisos para crear videos en masa"
@@ -1270,7 +1184,6 @@
         const videoData: InsertVideo = {
           projectId,
           title: title.trim(),
-          description: "",
           status: "available",
           seriesNumber,
           createdBy: req.user?.id,
