import type { NextFunction, Request, Response } from "express";
import { eq, and, desc, getTableColumns, aliasedTable, isNull, inArray, or, sql } from "drizzle-orm";
import {
  videos,
  users,
  projects,
  InsertVideo,
  User,
  projectAccess,
  VIDEO_STATUSES_ARRAY,
  VideoStatus,
} from "@db/schema";
import { db } from "@db";
import { z } from "zod";
import sharp from "sharp";
import { PutObjectCommand } from "@aws-sdk/client-s3";
import { VISIBLE_STATES } from "../lib/role-permissions";
import { 
  generateS3Key, 
  initiateMultipartUpload as initiateS3Upload, 
  completeMultipartUpload as completeS3Upload, 
  abortMultipartUpload as abortS3Upload,
  getSignedUploadUrl,
  s3,
  getSignedUrl
} from "../services/s3"

// Cliente S3 para métodos antiguos
import { type Express } from "express";
import multer from "multer";

const bucketName = process.env.AWS_BUCKET_NAME || "petrafiles";
const awsRegion = process.env.AWS_REGION || "eu-west-1";

const contentReviewer = aliasedTable(users, "contentReviewer");
const mediaReviewer = aliasedTable(users, "mediaReviewer");
const optimizer = aliasedTable(users, "optimizer");
const creator = aliasedTable(users, "creator");
const uploader = aliasedTable(users, "uploader");
const deleter = aliasedTable(users, "deleter");

const statusTransitions: Record<
  User["role"],
  Record<VideoStatus, VideoStatus[]>
> = {
  optimizer: {
    available: ["content_review"],
    content_corrections: ["content_review"],
    content_review: [],
    upload_media: [],
    media_corrections: [],
    media_review: [],
    final_review: [],
    completed: []
  },
  reviewer: {
    available: [],
    content_corrections: [],
    content_review: ["upload_media", 'content_corrections'],
    media_corrections: [],
    media_review: ["media_corrections", "final_review"],
    final_review: [],
    upload_media: [],
    completed: [],
  },
  content_reviewer: {
    available: [],
    content_corrections: [],
    content_review: ["upload_media", 'content_corrections'],
    media_corrections: [],
    media_review: [],
    final_review: [],
    upload_media: [],
    completed: [],
  },
  media_reviewer: {
    available: [],
    content_corrections: [],
    content_review: [],
    media_corrections: [],
    media_review: ["media_corrections", "final_review"],
    final_review: [],
    upload_media: [],
    completed: [],
  },
  admin: {
    // Validation not applied to admins
    available: [],
    content_corrections: [],
    content_review: [],
    media_corrections: [],
    media_review: [],
    final_review: [],
    upload_media: [],
    completed: []
  },
  youtuber: {
    available: [],
    content_corrections: [],
    content_review: [],
    media_corrections: ['media_review'],
    upload_media: ['media_review'],
    media_review: [],
    final_review: [],
    completed: []
  },
};

const updateVideoSchema = z.object({
  title: z.string().optional(),
  description: z.string().optional(),
  status: z
    .enum(VIDEO_STATUSES_ARRAY)
    .optional(),
  tags: z.string().optional(),
  optimizedBy: z.number().optional(),
  optimizedDescription: z.string().optional(),
  optimizedTitle: z.string().optional(),
  contentReviewComments: z.string().array().optional(),
  contentReviewedBy: z.number().optional(),
  mediaReviewComments: z.string().array().optional(),
  mediaReviewedBy: z.number().optional(),
  mediaVideoNeedsCorrection: z.boolean().optional(),
  mediaThumbnailNeedsCorrection: z.boolean().optional(),
  contentUploadedBy: z.number().optional(),
  videoUrl: z.string().optional(),
});

type UpdateVideoSchema = z.infer<typeof updateVideoSchema>;

async function updateVideo(req: Request, res: Response): Promise<Response> {
  if (!req.user?.role)
    return res
      .status(403)
      .json({
        success: false,
        message: "No tienes permisos para editar videos",
      });

  const projectId = parseInt(req.params.projectId);
  const videoId = parseInt(req.params.videoId);
  const updates = req.body as UpdateVideoSchema;

  // Validar body con schema
  const validationResult = updateVideoSchema.safeParse(updates);
  if (!validationResult.success) {
    return res
      .status(400)
      .json({ success: false, message: validationResult.error.message });
  }

  try {
    // Obtener el video actual para preservar los datos existentes
    const [currentVideo] = await db
      .select()
      .from(videos)
      .where(and(eq(videos.id, videoId), eq(videos.projectId, projectId)))
      .limit(1);

    if (!currentVideo) {
      return res
        .status(404)
        .json({ success: false, message: "Video no encontrado" });
    }

    if (
      updates.status &&
      req.user.role !== "admin" &&
      !statusTransitions[req.user.role][currentVideo.status].includes(
        updates.status as VideoStatus,
      )
    ) {
      return res
        .status(400)
        .json({
          success: false,
          message: "No se puede actualizar a este estado",
        });
    }

    // Si el video está en estado "upload_media" y ya está asignado a otro youtuber, no permitir que otro lo tome
    if (req.user.role === "youtuber" && 
        currentVideo.status === "upload_media" && 
        currentVideo.contentUploadedBy !== null && 
        currentVideo.contentUploadedBy !== req.user.id) {
      return res
        .status(403)
        .json({
          success: false,
          message: "Este video ya está siendo trabajado por otro youtuber",
        });
    }

    // Si se asigna un optimizador y el estado sigue siendo "available", actualizar estado a "en progreso"
    let updatedStatus = updates.status as VideoStatus;
    if (updates.optimizedBy && !updates.status && currentVideo?.status === "available") {
      updatedStatus = "content_corrections"; // Usamos content_corrections para indicar que está en progreso de optimización
    }
    
    // Para los youtubers que empiezan a trabajar en un video, asignamos el video a ellos
    if (req.user.role === "youtuber" && 
        currentVideo.status === "upload_media" && 
        !currentVideo.contentUploadedBy) {
      // Si no está explícitamente en la actualización, lo asignamos al usuario actual
      if (!updates.contentUploadedBy) {
        updates.contentUploadedBy = req.user.id;
      }
    }

    // Actualizar el video con la metadata combinada
    const [result] = await db
      .update(videos)
      .set({
        title: updates.title,
        description: updates.description,
        status: updatedStatus,
        updatedAt: new Date(),
        optimizedBy: updates.optimizedBy,
        optimizedDescription: updates.optimizedDescription,
        tags: updates.tags,
        optimizedTitle: updates.optimizedTitle,
        contentReviewComments: updates.contentReviewComments,
        contentReviewedBy: updates.contentReviewedBy,
        contentLastReviewedAt: updates.contentReviewedBy ? new Date() : null,
        mediaReviewComments: updates.mediaReviewComments,
        mediaReviewedBy: updates.mediaReviewedBy,
        mediaLastReviewedAt: updates.mediaReviewedBy ? new Date() : null,
        mediaVideoNeedsCorrection: updates.mediaVideoNeedsCorrection,
        mediaThumbnailNeedsCorrection: updates.mediaThumbnailNeedsCorrection,
        contentUploadedBy: updates.contentUploadedBy,
        videoUrl: updates.videoUrl,
      })
      .where(and(eq(videos.id, videoId), eq(videos.projectId, projectId)))
      .returning();

    return res
      .status(200)
      .json({
        success: true,
        data: result,
        message: "Video actualizado correctamente",
      });
  } catch (error) {
    console.error("Error updating video:", error);
    return res
      .status(500)
      .json({ success: false, message: "Error al actualizar el video" });
  }
}

async function deleteVideo(req: Request, res: Response): Promise<Response> {
  const projectId = parseInt(req.params.projectId);
  const videoId = parseInt(req.params.videoId);
  const permanent = req.query.permanent === 'true';
  
  // Para eliminación solo administradores
  if (req.user!.role !== "admin") {
    return res.status(403).json({
      success: false,
      message: "Solo los administradores pueden eliminar videos",
    });
  }

  try {
    // Buscar el video asegurándose que no esté ya en la papelera (a menos que sea eliminación permanente)
    const [video] = await db
      .select()
      .from(videos)
      .where(and(
        eq(videos.id, videoId), 
        eq(videos.projectId, projectId),
        permanent ? undefined : eq(videos.isDeleted, false)
      ))
      .limit(1);
      
    if (!video) {
      return res.status(404).json({
        success: false,
        message: permanent ? "Video no encontrado" : "Video no encontrado o ya está en la papelera",
      });
    }


    if (permanent) {
      // Eliminación permanente
      const [result] = await db
        .delete(videos)
        .where(and(eq(videos.id, videoId), eq(videos.projectId, projectId)))
        .returning();

      if (!result) {
        return res.status(404).json({
          success: false,
          message: "Video no encontrado",
        });
      }

      return res.status(200).json({
        success: true,
        message: "Video eliminado permanentemente",
      });
    } else {
      // Mover a la papelera (eliminación lógica)
      const [result] = await db
        .update(videos)
        .set({
          isDeleted: true,
          deletedAt: new Date(),
          deletedBy: req.user!.id
        })
        .where(and(eq(videos.id, videoId), eq(videos.projectId, projectId)))
        .returning();

      if (!result) {
        return res.status(404).json({
          success: false,
          message: "Video no encontrado",
        });
      }

      return res.status(200).json({
        success: true,
        message: "Video movido a la papelera",
      });
    }
  } catch (error) {
    console.error("Error procesando el video:", error);
    return res.status(500).json({
      success: false,
      message: permanent ? "Error al eliminar el video permanentemente" : "Error al mover el video a la papelera",
    });
  }
}

/**
 * Asigna un video a un youtuber cuando lo visualiza
 * @param req Request con ID del video y proyecto
 * @param res Response con el resultado de la asignación
 * @returns Response con resultado de la operación
 */
async function assignVideoToYoutuber(req: Request, res: Response): Promise<Response> {
  try {
    const projectId = parseInt(req.params.projectId);
    const videoId = parseInt(req.params.videoId);
    
    // Verificar que el usuario sea un youtuber
    if (req.user!.role !== "youtuber") {
      return res.status(403).json({
        success: false,
        message: "Solo los youtubers pueden ser asignados a videos"
      });
    }
    
    // Verificar que el video exista y esté en estado upload_media
    const [video] = await db
      .select()
      .from(videos)
      .where(and(
        eq(videos.id, videoId), 
        eq(videos.projectId, projectId),
        eq(videos.status, "upload_media"),
        eq(videos.isDeleted, false)
      ))
      .limit(1);
      
    if (!video) {
      return res.status(404).json({
        success: false,
        message: "Video no encontrado o no está en estado de carga de medios"
      });
    }
    
    // Verificar si el video ya está asignado a otro youtuber
    if (video.contentUploadedBy !== null && video.contentUploadedBy !== req.user!.id) {
      return res.status(403).json({
        success: false,
        message: "Este video ya está asignado a otro youtuber"
      });
    }
    
    // Si ya está asignado al mismo youtuber, no hacemos nada
    if (video.contentUploadedBy === req.user!.id) {
      return res.status(200).json({
        success: true,
        message: "El video ya está asignado a este youtuber",
        videoId
      });
    }
    
    // Asignar el video al youtuber actual
    const [updatedVideo] = await db
      .update(videos)
      .set({
        contentUploadedBy: req.user!.id
      })
      .where(and(
        eq(videos.id, videoId),
        eq(videos.projectId, projectId)
      ))
      .returning();
      
    if (!updatedVideo) {
      return res.status(500).json({
        success: false,
        message: "Error al asignar el video"
      });
    }
    
    return res.status(200).json({
      success: true,
      message: "Video asignado correctamente",
      videoId
    });
    
  } catch (error: any) {
    console.error("Error al asignar video:", error);
    return res.status(500).json({
      success: false,
      message: error.message || "Error al asignar el video",
      stack: process.env.NODE_ENV === "development" && error instanceof Error ? error.stack : undefined
    });
  }
}

/**
 * Elimina o mueve a la papelera múltiples videos en masa
 * @param req Request con IDs de videos a eliminar
 * @param res Response
 * @returns Response con resultado de la operación
 */
async function bulkDeleteVideos(req: Request, res: Response): Promise<Response> {
  const projectId = parseInt(req.params.projectId);
  const { videoIds } = req.body;
  const permanent = req.query.permanent === 'true';

  // Para eliminación permanente solo administradores
  if (req.user!.role !== "admin") {
    return res.status(403).json({
      success: false,
      message: "Solo los administradores pueden eliminar videos en masa",
    });
  }

  if (!Array.isArray(videoIds) || videoIds.length === 0) {
    return res.status(400).json({
      success: false,
      message: "Se requiere un array de IDs de videos a eliminar",
    });
  }

  try {
    // Validar que todos los IDs sean números
    const validVideoIds = videoIds.filter(id => !isNaN(parseInt(id))).map(id => parseInt(id));
    
    if (validVideoIds.length === 0) {
      return res.status(400).json({
        success: false,
        message: "No se proporcionaron IDs de video válidos",
      });
    }

    // Utilizar transacción para asegurar que la operación sea atómica
    const results = await db.transaction(async (tx) => {
      // Verificar que todos los videos pertenezcan al proyecto y no estén ya en la papelera (para no permanentes)
      const videosToProcess = await tx
        .select({ 
          id: videos.id,
          createdBy: videos.createdBy 
        })
        .from(videos)
        .where(and(
          eq(videos.projectId, projectId),
          inArray(videos.id, validVideoIds),
          permanent ? undefined : eq(videos.isDeleted, false)
        ));
      
      const foundIds = videosToProcess.map(v => v.id);
      
      if (videosToProcess.length === 0) {
        return { 
          processed: 0, 
          notFound: validVideoIds.length,
          notAuthorized: videosToProcess.length - foundIds.length
        };
      }
      
      if (permanent) {
        // Eliminar los videos permanentemente
        await tx
          .delete(videos)
          .where(and(
            eq(videos.projectId, projectId),
            inArray(videos.id, foundIds)
          ));
      } else {
        // Mover a la papelera (eliminación lógica)
        await tx
          .update(videos)
          .set({
            isDeleted: true,
            deletedAt: new Date(),
            deletedBy: req.user!.id
          })
          .where(and(
            eq(videos.projectId, projectId),
            inArray(videos.id, foundIds)
          ));
      }
      
      return { 
        processed: foundIds.length,
        notFound: validVideoIds.length - videosToProcess.length,
        notAuthorized: videosToProcess.length - foundIds.length
      };
    });

    const action = permanent ? "eliminados permanentemente" : "movidos a la papelera";
    let message = `${results.processed} videos ${action} correctamente`;
    
    if (results.notFound > 0) {
      message += `, ${results.notFound} no encontrados`;
    }
    
    if (results.notAuthorized > 0) {
      message += `, ${results.notAuthorized} sin autorización`;
    }

    return res.status(200).json({
      success: true,
      message,
      processed: results.processed,
      notFound: results.notFound,
      notAuthorized: results.notAuthorized
    });
  } catch (error) {
    console.error("Error procesando videos en masa:", error);
    return res.status(500).json({
      success: false,
      message: permanent ? "Error al eliminar los videos permanentemente" : "Error al mover los videos a la papelera",
    });
  }
}

async function getVideos(req: Request, res: Response): Promise<Response> {

  // Parámetros de paginación (obligatorios)
  const page = parseInt(req.query.page as string) || 1;
  const limit = parseInt(req.query.limit as string) || 10;

  // Validar parámetros de paginación
  if (isNaN(page) || isNaN(limit) || page < 1 || limit < 1) {
    return res.status(400).json({
        success: false,
        message: "Los parámetros de paginación son inválidos. 'page' y 'limit' son requeridos y deben ser números positivos."
      });
  }

  // Calcular el offset
  const offset = (page - 1) * limit;
  
  
  try {
<<<<<<< HEAD

    // Consulta para obtener el total de videos (para metadata de paginación)
    const [countResult] = await db.select({
      count: sql`count(*)`.mapWith(Number)
    }).from(videos);
    
    
    // Verificar si queremos mostrar elementos de la papelera
    const showDeleted = req.query.trash === 'true';

    const query = db
      .selectDistinct({
        ...getTableColumns(videos),

        // Datos del content reviewer
        contentReviewerName: contentReviewer.fullName,
        contentReviewerUsername: contentReviewer.username,

        // Datos del media reviewer
        mediaReviewerName: mediaReviewer.fullName,
        mediaReviewerUsername: mediaReviewer.username,

        // Datos del uploader
        uploaderName: uploader.fullName,
        uploaderUsername: uploader.username,

        // Datos del creador
        creatorName: creator.fullName,
        creatorUsername: creator.username,

        // Datos del optimizador
        optimizerName: optimizer.fullName,
        optimizerUsername: optimizer.username,
        
        // Datos de quien eliminó el video
        deletedByName: deleter.fullName,
        deletedByUsername: deleter.username
      })
      .from(videos)
      .leftJoin(contentReviewer, eq(videos.contentReviewedBy, contentReviewer.id))
      .leftJoin(mediaReviewer, eq(videos.mediaReviewedBy, mediaReviewer.id))
      .leftJoin(creator, eq(videos.createdBy, creator.id))
      .leftJoin(optimizer, eq(videos.optimizedBy, optimizer.id))
      .leftJoin(uploader, eq(videos.contentUploadedBy, uploader.id))
      .leftJoin(deleter, eq(videos.deletedBy, deleter.id))
      .leftJoin(projectAccess, eq(projectAccess.projectId, videos.projectId))
      .where(
        and(
          // Filtro de papelera - mostrar solo videos en papelera o no en papelera según el parámetro
          showDeleted ? eq(videos.isDeleted, true) : eq(videos.isDeleted, false),

          // Filtros segun rol
          or(
            req.user?.role === "optimizer"
              ? eq(videos.status, "available")
              : undefined,
            req.user?.role === "optimizer"
              ? eq(videos.status, "content_corrections")
              : undefined,
            req.user?.role === "optimizer"
              ? eq(videos.optimizedBy, req.user!.id!)
              : undefined,
            req.user?.role === "optimizer"
              ? isNull(videos.optimizedBy)
              : undefined,
            req.user?.role === "reviewer" || req.user?.role === "content_reviewer"
              ? eq(videos.status, "content_review")
              : undefined,
            req.user?.role === "reviewer" || req.user?.role === "content_reviewer"
              ? eq(videos.contentReviewedBy, req.user!.id!)
              : undefined,
            req.user?.role === "reviewer" || req.user?.role === "content_reviewer"
              ? isNull(videos.contentReviewedBy)
              : undefined,
            req.user?.role === "youtuber"
              ? eq(videos.status, "upload_media")
              : undefined,
            req.user?.role === "youtuber"
              ? eq(videos.status, "media_corrections")
              : undefined,
            req.user?.role === "youtuber"
              ? eq(videos.contentUploadedBy, req.user!.id!)
              : undefined,
            req.user?.role === "youtuber"
              ? isNull(videos.contentUploadedBy)
              : undefined,
            req.user?.role === "reviewer" || req.user?.role === "media_reviewer"
              ? eq(videos.status, "media_review")
              : undefined,
            req.user?.role === "reviewer" || req.user?.role === "media_reviewer"
              ? eq(videos.mediaReviewedBy, req.user!.id!)
              : undefined,
            req.user?.role === "reviewer" || req.user?.role === "media_reviewer"
              ? isNull(videos.mediaReviewedBy)
              : undefined,
          ),
          
          // Acceso a proyectos (para usuarios no administradores)
          req.user?.role !== "admin"
            ? eq(projectAccess.userId, req.user!.id!)
            : undefined,
        ),
      )
      .orderBy(showDeleted ? desc(videos.deletedAt!) : desc(videos.updatedAt))
      .limit(limit)
      .offset(offset)

    const result = await query.execute();

    // Calcular metadata de paginación
    const totalVideos = countResult?.count || 0;
    const totalPages = Math.ceil(totalVideos / limit);
    const hasNextPage = page < totalPages;
    const hasPrevPage = page > 1;

    return res.status(200).json({
      videos: result,
      pagination: {
        page,
        limit,
        totalVideos,
        totalPages,
        hasNextPage,
        hasPrevPage
      }
    });
=======
    console.log("⚡ GET /api/videos - Iniciando consulta de videos simplificada");
    console.log("Usuario:", req.user?.id, req.user?.username, req.user?.role);
    
    // Verificar autenticación
    if (!req.user) {
      console.log("❌ Usuario no autenticado en GET /api/videos");
      return res.status(401).json({
        success: false,
        message: "No autenticado"
      });
    }
    
    // Verificar si queremos mostrar elementos de la papelera
    const showDeleted = req.query.trash === 'true';
    console.log("Mostrar eliminados:", showDeleted);
    
    try {
      // Versión simplificada sin JOINs complejos para pruebas de funcionamiento básico
      
      // Simplificamos la consulta para verificar si el problema está en la complejidad
      const whereCondition = showDeleted ? eq(videos.isDeleted, true) : eq(videos.isDeleted, false);
      
      // Creamos la consulta base con todos los JOINs
      let baseQuery = db
        .select({
          ...getTableColumns(videos),
          // Añadimos los campos de nombres de los colaboradores
          creatorName: creator.fullName,
          creatorUsername: creator.username,
          optimizerName: optimizer.fullName,
          optimizerUsername: optimizer.username,
          contentReviewerName: contentReviewer.fullName,
          contentReviewerUsername: contentReviewer.username,
          uploaderName: uploader.fullName,
          uploaderUsername: uploader.username,
          mediaReviewerName: mediaReviewer.fullName,
          mediaReviewerUsername: mediaReviewer.username,
          deletedByName: deleter.fullName,
          deletedByUsername: deleter.username
        })
        .from(videos)
        // JOIN para el creador (siempre obligatorio porque es la referencia principal)
        .leftJoin(creator, eq(videos.createdBy, creator.id))
        // JOINs opcionales para los otros roles
        .leftJoin(optimizer, eq(videos.optimizedBy, optimizer.id))
        .leftJoin(contentReviewer, eq(videos.contentReviewedBy, contentReviewer.id))
        .leftJoin(uploader, eq(videos.contentUploadedBy, uploader.id))
        .leftJoin(mediaReviewer, eq(videos.mediaReviewedBy, mediaReviewer.id))
        .leftJoin(deleter, eq(videos.deletedBy, deleter.id))
        .where(whereCondition);
      
      // Determinamos los estados visibles según el rol del usuario
      let visibleStates: string[] = [];
      
      if (req.user.role === "optimizer") {
        visibleStates = ["available", "content_corrections", "completed"];
      } else if (req.user.role === "reviewer") {
        visibleStates = ["content_review", "media_review", "final_review", "completed"];
      } else if (req.user.role === "content_reviewer") {
        visibleStates = ["content_review"];
      } else if (req.user.role === "media_reviewer") {
        visibleStates = ["media_review"];
      } else if (req.user.role === "youtuber") {
        visibleStates = ["upload_media", "media_corrections", "final_review", "completed"];
      } else if (req.user.role === "admin") {
        visibleStates = ["available", "content_corrections", "content_review", "upload_media", "media_corrections", "media_review", "final_review", "completed"];
      }
      
      console.log(`Rol ${req.user.role} - Estados visibles:`, visibleStates);
      
      // Si no es admin, aplicamos filtro adicional basado en los estados visibles
      const isAdmin = req.user.role === "admin";
      let query;
      
      if (!isAdmin) {
        // Filtro para usuarios que no son admin
        query = db
          .select({
            ...getTableColumns(videos),
            // Añadimos los campos de nombres de los colaboradores
            creatorName: creator.fullName,
            creatorUsername: creator.username,
            optimizerName: optimizer.fullName,
            optimizerUsername: optimizer.username,
            contentReviewerName: contentReviewer.fullName,
            contentReviewerUsername: contentReviewer.username,
            uploaderName: uploader.fullName,
            uploaderUsername: uploader.username,
            mediaReviewerName: mediaReviewer.fullName,
            mediaReviewerUsername: mediaReviewer.username,
            deletedByName: deleter.fullName,
            deletedByUsername: deleter.username
          })
          .from(videos)
          // JOIN para el creador (siempre obligatorio porque es la referencia principal)
          .leftJoin(creator, eq(videos.createdBy, creator.id))
          // JOINs opcionales para los otros roles
          .leftJoin(optimizer, eq(videos.optimizedBy, optimizer.id))
          .leftJoin(contentReviewer, eq(videos.contentReviewedBy, contentReviewer.id))
          .leftJoin(uploader, eq(videos.contentUploadedBy, uploader.id))
          .leftJoin(mediaReviewer, eq(videos.mediaReviewedBy, mediaReviewer.id))
          .leftJoin(deleter, eq(videos.deletedBy, deleter.id))
          .where(
            and(
              showDeleted ? eq(videos.isDeleted, true) : eq(videos.isDeleted, false),
              // Filtrar por los estados visibles para el rol del usuario
              visibleStates.length > 0 ? inArray(videos.status, visibleStates as any) : undefined,
              // Para youtubers: mostrar videos en "upload_media" solo si no están asignados a otro youtuber
              // o si están asignados a este youtuber
              req.user.role === "youtuber" ? 
                or(
                  // Videos en "upload_media" que no están asignados a nadie o están asignados a este usuario
                  and(
                    eq(videos.status, "upload_media"),
                    or(
                      isNull(videos.contentUploadedBy),
                      eq(videos.contentUploadedBy, req.user.id as any)
                    )
                  ),
                  // Videos en otros estados visibles (sin importar asignación)
                  and(
                    inArray(videos.status, visibleStates.filter(s => s !== "upload_media") as any)
                  )
                )
              : undefined
            )
          );
      } else {
        // Admin ve todos los videos
        query = baseQuery;
      }
      
      console.log("🔍 Ejecutando consulta de videos con JOIN para colaboradores");
      
      // Aplicamos la ordenación directamente en la ejecución
      const result = await query
        .orderBy(showDeleted ? desc(videos.deletedAt!) : desc(videos.updatedAt))
        .execute();
      console.log(`✅ Consulta completada: ${result.length} videos obtenidos`);
      
      return res.status(200).json(result);
    } catch (dbError) {
      console.error("❌ Error en consulta básica:", dbError);
      
      // Si hay error incluso con la consulta simplificada, devolvemos ese error
      return res.status(500).json({
        success: false,
        message: "Error en la consulta de la base de datos",
        error: dbError instanceof Error ? dbError.message : "Error desconocido",
        stack: process.env.NODE_ENV !== 'production' && dbError instanceof Error ? dbError.stack : undefined
      });
    }
>>>>>>> bc3c51a3
  } catch (error) {
    console.error("❌ Error general en getVideos:", error);
    return res.status(500).json({
      success: false,
      message: "Error al obtener los videos",
      error: error instanceof Error ? error.message : "Error desconocido",
      stack: process.env.NODE_ENV !== 'production' && error instanceof Error ? error.stack : undefined
    });
  }
}

/**
 * Restaura un video de la papelera
 * @param req Request con ID del video a restaurar
 * @param res Response
 * @returns Response con resultado de la operación
 */
async function restoreVideo(req: Request, res: Response): Promise<Response> {
  const projectId = parseInt(req.params.projectId);
  const videoId = parseInt(req.params.videoId);

  try {
    // Verificar que el video exista y esté eliminado
    const [video] = await db
      .select()
      .from(videos)
      .where(and(
        eq(videos.id, videoId), 
        eq(videos.projectId, projectId),
        eq(videos.isDeleted, true)
      ))
      .limit(1);
      
    if (!video) {
      return res.status(404).json({
        success: false,
        message: "Video no encontrado en la papelera",
      });
    }
    
    // Verificar permisos: el usuario debe ser admin o el creador del video
    if (req.user!.role !== "admin" && video.createdBy !== req.user!.id) {
      return res.status(403).json({
        success: false,
        message: "No tienes permiso para restaurar este video",
      });
    }

    // Restaurar el video
    const [result] = await db
      .update(videos)
      .set({
        isDeleted: false,
        deletedAt: null,
        deletedBy: null
      })
      .where(and(eq(videos.id, videoId), eq(videos.projectId, projectId)))
      .returning();

    if (!result) {
      return res.status(404).json({
        success: false,
        message: "Error al restaurar el video",
      });
    }

    return res.status(200).json({
      success: true,
      data: result,
      message: "Video restaurado correctamente",
    });
  } catch (error) {
    console.error("Error restaurando video:", error);
    return res.status(500).json({
      success: false,
      message: "Error al restaurar el video",
    });
  }
}

/**
 * Vacía la papelera (elimina permanentemente todos los videos en la papelera)
 * @param req Request con ID del proyecto
 * @param res Response
 * @returns Response con resultado de la operación
 */


async function emptyTrash(req: Request, res: Response): Promise<Response> {
  const projectId = parseInt(req.params.projectId);
  
  // Solo los administradores pueden vaciar la papelera
  if (req.user!.role !== "admin") {
    return res.status(403).json({
      success: false,
      message: "Solo los administradores pueden vaciar la papelera",
    });
  }
  
  try {
    // Eliminar permanentemente todos los videos en la papelera del proyecto
    await db
      .delete(videos)
      .where(and(
        eq(videos.projectId, projectId),
        eq(videos.isDeleted, true)
      ));
    
    return res.status(200).json({
      success: true,
      message: "Papelera vaciada correctamente",
    });
  } catch (error) {
    console.error("Error vaciando la papelera:", error);
    return res.status(500).json({
      success: false,
      message: "Error al vaciar la papelera",
    });
  }
}

async function createVideo(req: Request, res: Response): Promise<Response> {
  const projectId = parseInt(req.params.projectId);
  const { title, description } = req.body;

  if (req.user?.role !== "admin") {
    return res.status(403).json({
      success: false,
      message: "Solo los administradores pueden crear videos",
    });
  }

  try {
    // Use transaction to ensure atomic operations
    const [result] = await db.transaction(async (tx) => {
      // Get project details
      const [project] = await tx
        .select()
        .from(projects)
        .where(eq(projects.id, projectId))
        .limit(1);

      if (!project) {
        throw new Error("Proyecto no encontrado");
      }

      // Generate series number
      const newNumber = (project.current_number || 0) + 1;
      const seriesNumber = project.prefix
        ? `${project.prefix}-${String(newNumber).padStart(4, "0")}`
        : String(newNumber).padStart(4, "0");

      // Update project's current number
      await tx
        .update(projects)
        .set({ current_number: newNumber })
        .where(eq(projects.id, projectId));

      // Create video
      const videoData: InsertVideo = {
        projectId,
        title,
        description,
        status: "available",
        seriesNumber,
        createdBy: req.user?.id,
      };

      const [video] = await tx.insert(videos).values(videoData).returning();

      return [video];
    });

    return res.json(result);
  } catch (error) {
    console.error("Error creating video:", error);
    return res.status(500).json({
      success: false,
      message:
        error instanceof Error ? error.message : "Error al crear el video",
    });
  }
}

async function uploadThumbnail(
  req: Request,
  res: Response,
): Promise<Response> {
  if (!req.user?.role)
    return res.status(403).json({ success: false, message: "No tienes permisos para editar videos" })

  const projectId = parseInt(req.params.projectId);
  const videoId = parseInt(req.params.videoId);
  
  const file = req.file;

  if (!file) {
    return res.status(400).json({ success: false, message: "No se subió ningún archivo" });
  }

  try {
    
    const fileExtension = file.originalname.substring(file.originalname.lastIndexOf('.') + 1);
    const uniqueFilename = `${Date.now()}-${Math.round(Math.random() * 1e9)}${fileExtension}`;
    const objectKey = `videos/thumbnail/${uniqueFilename}`; // Ruta simple y organizada

    const fileUrl = `https://${bucketName}.s3.${awsRegion}.amazonaws.com/${objectKey}`;

    // Si es una miniatura, procesarla con sharp en diferentes resoluciones
    // Crear versión optimizada para tamaño completo (1280x720)
    const processedImageFull = await sharp(file.buffer)
      .resize({ 
        width: 1280, 
        height: 720, 
        fit: 'cover',
        position: 'centre'
      })
      .jpeg({ quality: 90, progressive: true })
      .toBuffer();

    // Crear versión para vista previa (640x360)
    const processedImagePreview = await sharp(file.buffer)
      .resize({ 
        width: 640, 
        height: 360, 
        fit: 'cover',
        position: 'centre'
      })
      .jpeg({ quality: 85, progressive: true })
      .toBuffer();

    // Crear versión thumbnail para listas (320x180)
    const processedImageThumb = await sharp(file.buffer)
      .resize({ 
        width: 320, 
        height: 180, 
        fit: 'cover',
        position: 'centre'
      })
      .jpeg({ quality: 80, progressive: true })
      .toBuffer();


    // Subir la miniatura procesada en sus diferentes versiones al bucket
    await Promise.all([
      s3.send(new PutObjectCommand({
        Bucket: bucketName,
        Key: objectKey,
        Body: processedImageFull,
        ContentType: 'image/jpeg'
      })),
      s3.send(new PutObjectCommand({
        Bucket: bucketName,
        Key: objectKey.replace('.jpg', '_preview.jpg'),
        Body: processedImagePreview,
        ContentType: 'image/jpeg'
      })),
      s3.send(new PutObjectCommand({
        Bucket: bucketName,
        Key: objectKey.replace('.jpg', '_thumb.jpg'),
        Body: processedImageThumb,
        ContentType: 'image/jpeg'
      }))
    ]);

    await db
    .update(videos)
    .set({ thumbnailUrl: fileUrl })
    .where(and(eq(videos.id, videoId), eq(videos.projectId, projectId)));

    return res.json({
      success: true,
      url: fileUrl,
      message: 'Miniatura subida correctamente'
    });
    
  } catch (error: any) {
    console.error("Error processing file:", error)
    return res.status(500).json({
      success: false,
      message: error?.message || 'Error al procesar la miniatura'
    });
  }
}

/**
 * Inicia una carga multiparte para un video
 * @param req Request con el nombre original del archivo y tamaño del video
 * @param res Response
 * @returns Response con las URLs firmadas para cada parte y el ID de la carga
 */
async function initiateMultipartUpload(
  req: Request,
  res: Response,
): Promise<Response> {
  if (!req.user?.role) {
    return res.status(403).json({ success: false, message: "No tienes permisos para editar videos" });
  }

  const { originalName, fileSize, contentType = 'video/mp4' } = req.body;

  if (!originalName || !fileSize) {
    return res.status(400).json({ 
      success: false, 
      message: "Se requiere el nombre y tamaño del archivo" 
    });
  }

  // MODO SIMULACIÓN solo si está explícitamente activado
  const useMockS3 = process.env.MOCK_S3 === 'true';
  if (useMockS3) {
    console.log("[MOCK S3] Simulando carga multiparte para:", originalName);
    
    // Generar una clave única para el objeto
    const timestamp = Date.now();
    const randomId = Math.round(Math.random() * 1e9);
    const extension = originalName.split('.').pop() || 'mp4';
    const key = `videos/video/${timestamp}-${randomId}.${extension}`;
    
    // Simular upload ID único
    const uploadId = `mockupload-${timestamp}-${randomId}`;
    
    // Calculamos el tamaño de cada parte (5MB mínimo)
    const partSize = Math.max(5 * 1024 * 1024, Math.ceil(fileSize / 10000));
    
    // Calculamos el número de partes
    const numParts = Math.ceil(fileSize / partSize);
    
    // Generar URLs simuladas para cada parte
    const parts = Array.from({ length: numParts }, (_, i) => ({
      partNumber: i + 1,
      url: `http://localhost:5000/mock-s3-upload/${key}/${uploadId}/${i+1}`
    }));
    
    // URL simulada del archivo final
    const fileUrl = `http://localhost:5000/mock-s3/${key}`;
    
    return res.json({
      success: true,
      message: 'Carga multiparte iniciada (SIMULACIÓN)',
      data: {
        uploadId,
        key,
        parts,
        fileUrl,
        numParts,
        partSize
      }
    });
  }

  try {
    // Determinar el número de partes basado en el tamaño del archivo
    // Cada parte será de aproximadamente 5MB, excepto posiblemente la última
    const PART_SIZE = 5 * 1024 * 1024; // 5MB en bytes
    const numParts = Math.ceil(fileSize / PART_SIZE);
    
    if (numParts > 10000) {
      return res.status(400).json({ 
        success: false, 
        message: "El archivo es demasiado grande para la carga multiparte (máximo 10,000 partes)" 
      });
    }

    // Generar nombre de archivo único
    const fileExtension = originalName.substring(originalName.lastIndexOf('.') + 1);
    const uniqueFilename = `${Date.now()}-${Math.round(Math.random() * 1e9)}.${fileExtension}`;
    const objectKey = `videos/video/${uniqueFilename}`;
    
    // URL final del archivo
    const fileUrl = `https://${bucketName}.s3.${awsRegion}.amazonaws.com/${objectKey}`;

    // Usar nuestra función de utilidad para iniciar la carga multiparte
    const result = await initiateS3Upload(
      objectKey,
      contentType,
      fileSize,
      3600 // URL expira en 1 hora
    );

    // Responder con la información necesaria para continuar la carga
    return res.status(200).json({
      success: true,
      data: {
        uploadId: result.uploadId,
        key: result.key,
        parts: result.parts,
        fileUrl: result.fileUrl,
        numParts,
        partSize: PART_SIZE
      },
      message: 'Carga multiparte iniciada correctamente',
    });

  } catch (error: any) {
    console.error("Error al iniciar carga multiparte:", error);
    return res.status(500).json({
      success: false,
      message: error?.message || 'Error al iniciar la carga del video',
    });
  }
}

/**
 * Completa una carga multiparte para un video
 * @param req Request con el ID de la carga, la clave del objeto y las partes
 * @param res Response
 * @returns Response con la URL del archivo final
 */
async function completeMultipartUpload(
  req: Request,
  res: Response,
): Promise<Response> {
  if (!req.user?.role) {
    return res.status(403).json({ 
      success: false, 
      message: "No tienes permisos para editar videos" 
    });
  }

  const { uploadId, key, parts } = req.body;

  if (!uploadId || !key || !parts?.length) {
    return res.status(400).json({ 
      success: false, 
      message: "Se requieren ID de carga, clave y partes para completar la carga" 
    });
  }

  // MODO SIMULACIÓN solo si está explícitamente activado
  const useMockS3 = process.env.MOCK_S3 === 'true';
  if (useMockS3) {
    console.log("[MOCK S3] Simulando completado de carga multiparte para:", key);
    console.log("[MOCK S3] Upload ID:", uploadId);
    console.log("[MOCK S3] Partes recibidas:", parts.length);
    
    // URL simulada del archivo final
    const fileUrl = `http://localhost:5000/mock-s3/${key}`;
    
    return res.json({
      success: true,
      url: fileUrl,
      message: 'Carga multiparte completada correctamente (SIMULACIÓN)',
    });
  }

  try {
    // Usar nuestra función de utilidad para completar la carga multiparte
    const fileUrl = await completeS3Upload(key, uploadId, parts);

    return res.status(200).json({
      success: true,
      url: fileUrl,
      message: 'Carga multiparte completada correctamente',
    });

  } catch (error: any) {
    console.error("Error al completar carga multiparte:", error);
    return res.status(500).json({
      success: false,
      message: error?.message || 'Error al completar la carga del video',
    });
  }
}

/**
 * Aborta una carga multiparte para un video
 * @param req Request con el ID de la carga y la clave del objeto
 * @param res Response
 * @returns Response con la confirmación de la cancelación
 */
async function abortMultipartUpload(
  req: Request,
  res: Response,
): Promise<Response> {
  if (!req.user?.role) {
    return res.status(403).json({ 
      success: false, 
      message: "No tienes permisos para editar videos" 
    });
  }

  const { uploadId, key } = req.body;

  if (!uploadId || !key) {
    return res.status(400).json({ 
      success: false, 
      message: "Se requieren ID de carga y clave para abortar la carga" 
    });
  }

  // MODO SIMULACIÓN solo si está explícitamente activado
  const useMockS3 = process.env.MOCK_S3 === 'true';
  if (useMockS3) {
    console.log("[MOCK S3] Simulando aborto de carga multiparte para:", key);
    console.log("[MOCK S3] Upload ID a abortar:", uploadId);
    
    return res.json({
      success: true,
      message: 'Carga multiparte abortada correctamente (SIMULACIÓN)',
    });
  }

  try {
    // Usar nuestra función de utilidad para abortar la carga multiparte
    await abortS3Upload(key, uploadId);

    return res.status(200).json({
      success: true,
      message: 'Carga multiparte abortada correctamente',
    });

  } catch (error: any) {
    console.error("Error al abortar carga multiparte:", error);
    return res.status(500).json({
      success: false,
      message: error?.message || 'Error al abortar la carga del video',
    });
  }
}

/**
 * Método anterior para compatibilidad (será deprecado)
 * Obtiene una URL firmada para subir un video directamente
 */
async function getVideoUploadUrl(
  req: Request,
  res: Response,
): Promise<Response> {
  if (!req.user?.role)
    return res.status(403).json({ success: false, message: "No tienes permisos para editar videos" })

  const { originalName } = req.body

  if (!originalName)
    return res.status(400).json({ success: false, message: "No se subió ningún archivo" })

  // MODO SIMULACIÓN solo si está explícitamente activado
  const useMockS3 = process.env.MOCK_S3 === 'true';
  if (useMockS3) {
    console.log("[MOCK S3] Simulando generación de URL firmada para:", originalName);
    
    // Generar una clave única para el objeto
    const timestamp = Date.now();
    const randomId = Math.round(Math.random() * 1e9);
    const extension = originalName.split('.').pop() || 'mp4';
    const key = `videos/video/${timestamp}-${randomId}.${extension}`;
    
    // URLs simuladas
    const uploadUrl = `http://localhost:5000/mock-s3-upload/${key}`;
    const fileUrl = `http://localhost:5000/mock-s3/${key}`;
    
    return res.json({
      success: true,
      url: fileUrl,
      uploadUrl: uploadUrl,
      message: 'Presigned URL generada (SIMULACIÓN)',
    });
  }
  
  try {
    // Generar clave única para el objeto en S3
    const objectKey = generateS3Key(originalName, 'videos/video');
    
    // Obtener URL firmada usando nuestra función de utilidad
    const { uploadUrl: signedUrl, fileUrl } = await getSignedUploadUrl(
      objectKey, 
      'video/mp4', 
      60 * 5
    );

    return res.json({
      success: true,
      url: fileUrl,
      uploadUrl: signedUrl,
      message: 'Presigned URL generada',
    });

  } catch (error: any) {
    console.error("Error processing file:", error)
    return res.status(500).json({
      success: false,
      message:
        error?.message ||
        'Error al procesar el video',
    });
  }
}


/**
 * Crea múltiples videos basados en una lista de títulos
 */
async function createBulkVideos(req: Request, res: Response): Promise<Response> {
  const projectId = parseInt(req.params.projectId);
  const { titles } = req.body;
  
  if (!Array.isArray(titles) || titles.length === 0) {
    return res.status(400).json({
      success: false,
      message: "Se requiere un array de títulos"
    });
  }
  
  if (titles.length > 50) {
    return res.status(400).json({
      success: false,
      message: "Máximo 50 títulos permitidos por operación"
    });
  }

  if (req.user?.role !== 'admin') {
    return res.status(403).json({
      success: false,
      message: "No tienes permisos para crear videos en masa"
    });
  }

  try {
    // Use transaction to ensure atomic operations
    const results = await db.transaction(async (tx) => {
      // Get project details
      const [project] = await tx
        .select()
        .from(projects)
        .where(eq(projects.id, projectId))
        .limit(1);

      if (!project) {
        throw new Error("Proyecto no encontrado");
      }
      
      let currentNumber = project.current_number || 0;
      const createdVideos = [];
      
      // Crear cada video
      for (const title of titles) {
        if (typeof title !== 'string' || !title.trim()) continue;
        
        // Generate series number
        currentNumber++;
        const seriesNumber = project.prefix
          ? `${project.prefix}-${String(currentNumber).padStart(4, "0")}`
          : String(currentNumber).padStart(4, "0");
          
        // Create video
        const videoData: InsertVideo = {
          projectId,
          title: title.trim(),
          status: "available",
          seriesNumber,
          createdBy: req.user?.id,
        };
        
        const [newVideo] = await tx.insert(videos).values(videoData).returning();
        createdVideos.push(newVideo);
      }
      
      // Update project's current number
      await tx
        .update(projects)
        .set({ current_number: currentNumber })
        .where(eq(projects.id, projectId));
        
      return createdVideos;
    });

    return res.status(201).json({
      success: true,
      message: `${results.length} videos creados correctamente`,
      data: results
    });
  } catch (error: any) {
    console.error("Error creating bulk videos:", error);
    return res.status(500).json({
      success: false,
      message: error.message || "Error al crear los videos en masa"
    });
  }
}

export function setUpVideoRoutes (requireAuth: (req: Request, res: Response, next: NextFunction) => Response<any, Record<string, any>> | undefined, app: Express) {
  // Videos normales (no eliminados)
  app.get("/api/videos", requireAuth, getVideos);

  // Creación de videos
  app.post("/api/projects/:projectId/videos", requireAuth, createVideo);
  app.post("/api/projects/:projectId/videos/bulk", requireAuth, createBulkVideos);

  // Actualización de videos
  app.patch("/api/projects/:projectId/videos/:videoId", requireAuth, updateVideo);
  
  // Asignación de video a youtuber cuando lo visualiza
  app.post("/api/projects/:projectId/videos/:videoId/assign", requireAuth, assignVideoToYoutuber);

  // Eliminación de videos (mover a papelera o eliminación permanente)
  app.delete("/api/projects/:projectId/videos/:videoId", requireAuth, deleteVideo);
  app.delete("/api/projects/:projectId/videos", requireAuth, bulkDeleteVideos);
  
  // Rutas relacionadas con la papelera
  app.post("/api/projects/:projectId/videos/:videoId/restore", requireAuth, restoreVideo);
  app.delete("/api/projects/:projectId/trash", requireAuth, emptyTrash);
  // Ruta para obtener videos en la papelera
  app.get("/api/projects/:projectId/videos", requireAuth, getVideos);
  
  // Video upload endpoint
  const thumbailUpload = multer({ 
    storage: multer.memoryStorage(),
    limits: {
      fileSize: 1024 * 1024 * 1024 // 1GB limit
    }
  });
  
  // Endpoint para cargar miniaturas
  app.post("/api/projects/:projectId/videos/:videoId/uploadThumbnail", 
    requireAuth, 
    thumbailUpload.single('file'), 
    uploadThumbnail
  );

  // Endpoint para iniciar carga multiparte (nuevo método recomendado)
  app.post("/api/projects/:projectId/videos/:videoId/initiate-multipart-upload", 
    requireAuth, 
    initiateMultipartUpload
  );
  
  // Endpoint para completar carga multiparte
  app.post("/api/projects/:projectId/videos/:videoId/complete-multipart-upload", 
    requireAuth, 
    completeMultipartUpload
  );
  
  // Endpoint para abortar carga multiparte
  app.post("/api/projects/:projectId/videos/:videoId/abort-multipart-upload", 
    requireAuth, 
    abortMultipartUpload
  );

  // Endpoint legado para compatibilidad con versiones anteriores
  app.post("/api/projects/:projectId/videos/:videoId/uploadVideo", 
    requireAuth, 
    getVideoUploadUrl
  );
}<|MERGE_RESOLUTION|>--- conflicted
+++ resolved
@@ -560,7 +560,6 @@
   
   
   try {
-<<<<<<< HEAD
 
     // Consulta para obtener el total de videos (para metadata de paginación)
     const [countResult] = await db.select({
@@ -687,160 +686,7 @@
         hasPrevPage
       }
     });
-=======
-    console.log("⚡ GET /api/videos - Iniciando consulta de videos simplificada");
-    console.log("Usuario:", req.user?.id, req.user?.username, req.user?.role);
-    
-    // Verificar autenticación
-    if (!req.user) {
-      console.log("❌ Usuario no autenticado en GET /api/videos");
-      return res.status(401).json({
-        success: false,
-        message: "No autenticado"
-      });
-    }
-    
-    // Verificar si queremos mostrar elementos de la papelera
-    const showDeleted = req.query.trash === 'true';
-    console.log("Mostrar eliminados:", showDeleted);
-    
-    try {
-      // Versión simplificada sin JOINs complejos para pruebas de funcionamiento básico
-      
-      // Simplificamos la consulta para verificar si el problema está en la complejidad
-      const whereCondition = showDeleted ? eq(videos.isDeleted, true) : eq(videos.isDeleted, false);
-      
-      // Creamos la consulta base con todos los JOINs
-      let baseQuery = db
-        .select({
-          ...getTableColumns(videos),
-          // Añadimos los campos de nombres de los colaboradores
-          creatorName: creator.fullName,
-          creatorUsername: creator.username,
-          optimizerName: optimizer.fullName,
-          optimizerUsername: optimizer.username,
-          contentReviewerName: contentReviewer.fullName,
-          contentReviewerUsername: contentReviewer.username,
-          uploaderName: uploader.fullName,
-          uploaderUsername: uploader.username,
-          mediaReviewerName: mediaReviewer.fullName,
-          mediaReviewerUsername: mediaReviewer.username,
-          deletedByName: deleter.fullName,
-          deletedByUsername: deleter.username
-        })
-        .from(videos)
-        // JOIN para el creador (siempre obligatorio porque es la referencia principal)
-        .leftJoin(creator, eq(videos.createdBy, creator.id))
-        // JOINs opcionales para los otros roles
-        .leftJoin(optimizer, eq(videos.optimizedBy, optimizer.id))
-        .leftJoin(contentReviewer, eq(videos.contentReviewedBy, contentReviewer.id))
-        .leftJoin(uploader, eq(videos.contentUploadedBy, uploader.id))
-        .leftJoin(mediaReviewer, eq(videos.mediaReviewedBy, mediaReviewer.id))
-        .leftJoin(deleter, eq(videos.deletedBy, deleter.id))
-        .where(whereCondition);
-      
-      // Determinamos los estados visibles según el rol del usuario
-      let visibleStates: string[] = [];
-      
-      if (req.user.role === "optimizer") {
-        visibleStates = ["available", "content_corrections", "completed"];
-      } else if (req.user.role === "reviewer") {
-        visibleStates = ["content_review", "media_review", "final_review", "completed"];
-      } else if (req.user.role === "content_reviewer") {
-        visibleStates = ["content_review"];
-      } else if (req.user.role === "media_reviewer") {
-        visibleStates = ["media_review"];
-      } else if (req.user.role === "youtuber") {
-        visibleStates = ["upload_media", "media_corrections", "final_review", "completed"];
-      } else if (req.user.role === "admin") {
-        visibleStates = ["available", "content_corrections", "content_review", "upload_media", "media_corrections", "media_review", "final_review", "completed"];
-      }
-      
-      console.log(`Rol ${req.user.role} - Estados visibles:`, visibleStates);
-      
-      // Si no es admin, aplicamos filtro adicional basado en los estados visibles
-      const isAdmin = req.user.role === "admin";
-      let query;
-      
-      if (!isAdmin) {
-        // Filtro para usuarios que no son admin
-        query = db
-          .select({
-            ...getTableColumns(videos),
-            // Añadimos los campos de nombres de los colaboradores
-            creatorName: creator.fullName,
-            creatorUsername: creator.username,
-            optimizerName: optimizer.fullName,
-            optimizerUsername: optimizer.username,
-            contentReviewerName: contentReviewer.fullName,
-            contentReviewerUsername: contentReviewer.username,
-            uploaderName: uploader.fullName,
-            uploaderUsername: uploader.username,
-            mediaReviewerName: mediaReviewer.fullName,
-            mediaReviewerUsername: mediaReviewer.username,
-            deletedByName: deleter.fullName,
-            deletedByUsername: deleter.username
-          })
-          .from(videos)
-          // JOIN para el creador (siempre obligatorio porque es la referencia principal)
-          .leftJoin(creator, eq(videos.createdBy, creator.id))
-          // JOINs opcionales para los otros roles
-          .leftJoin(optimizer, eq(videos.optimizedBy, optimizer.id))
-          .leftJoin(contentReviewer, eq(videos.contentReviewedBy, contentReviewer.id))
-          .leftJoin(uploader, eq(videos.contentUploadedBy, uploader.id))
-          .leftJoin(mediaReviewer, eq(videos.mediaReviewedBy, mediaReviewer.id))
-          .leftJoin(deleter, eq(videos.deletedBy, deleter.id))
-          .where(
-            and(
-              showDeleted ? eq(videos.isDeleted, true) : eq(videos.isDeleted, false),
-              // Filtrar por los estados visibles para el rol del usuario
-              visibleStates.length > 0 ? inArray(videos.status, visibleStates as any) : undefined,
-              // Para youtubers: mostrar videos en "upload_media" solo si no están asignados a otro youtuber
-              // o si están asignados a este youtuber
-              req.user.role === "youtuber" ? 
-                or(
-                  // Videos en "upload_media" que no están asignados a nadie o están asignados a este usuario
-                  and(
-                    eq(videos.status, "upload_media"),
-                    or(
-                      isNull(videos.contentUploadedBy),
-                      eq(videos.contentUploadedBy, req.user.id as any)
-                    )
-                  ),
-                  // Videos en otros estados visibles (sin importar asignación)
-                  and(
-                    inArray(videos.status, visibleStates.filter(s => s !== "upload_media") as any)
-                  )
-                )
-              : undefined
-            )
-          );
-      } else {
-        // Admin ve todos los videos
-        query = baseQuery;
-      }
-      
-      console.log("🔍 Ejecutando consulta de videos con JOIN para colaboradores");
-      
-      // Aplicamos la ordenación directamente en la ejecución
-      const result = await query
-        .orderBy(showDeleted ? desc(videos.deletedAt!) : desc(videos.updatedAt))
-        .execute();
-      console.log(`✅ Consulta completada: ${result.length} videos obtenidos`);
-      
-      return res.status(200).json(result);
-    } catch (dbError) {
-      console.error("❌ Error en consulta básica:", dbError);
-      
-      // Si hay error incluso con la consulta simplificada, devolvemos ese error
-      return res.status(500).json({
-        success: false,
-        message: "Error en la consulta de la base de datos",
-        error: dbError instanceof Error ? dbError.message : "Error desconocido",
-        stack: process.env.NODE_ENV !== 'production' && dbError instanceof Error ? dbError.stack : undefined
-      });
-    }
->>>>>>> bc3c51a3
+
   } catch (error) {
     console.error("❌ Error general en getVideos:", error);
     return res.status(500).json({
